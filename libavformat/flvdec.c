/*
 * FLV demuxer
 * Copyright (c) 2003 The FFmpeg Project
 *
 * This demuxer will generate a 1 byte extradata for VP6F content.
 * It is composed of:
 *  - upper 4bits: difference between encoded width and visible width
 *  - lower 4bits: difference between encoded height and visible height
 *
 * This file is part of FFmpeg.
 *
 * FFmpeg is free software; you can redistribute it and/or
 * modify it under the terms of the GNU Lesser General Public
 * License as published by the Free Software Foundation; either
 * version 2.1 of the License, or (at your option) any later version.
 *
 * FFmpeg is distributed in the hope that it will be useful,
 * but WITHOUT ANY WARRANTY; without even the implied warranty of
 * MERCHANTABILITY or FITNESS FOR A PARTICULAR PURPOSE.  See the GNU
 * Lesser General Public License for more details.
 *
 * You should have received a copy of the GNU Lesser General Public
 * License along with FFmpeg; if not, write to the Free Software
 * Foundation, Inc., 51 Franklin Street, Fifth Floor, Boston, MA 02110-1301 USA
 */

#include "libavutil/avstring.h"
#include "libavutil/dict.h"
#include "libavutil/intfloat.h"
#include "libavutil/mathematics.h"
#include "libavcodec/bytestream.h"
#include "libavcodec/mpeg4audio.h"
#include "avformat.h"
#include "internal.h"
#include "avio_internal.h"
#include "flv.h"

typedef struct {
    int wrong_dts; ///< wrong dts due to negative cts
    uint8_t *new_extradata[2];
    int      new_extradata_size[2];
    int      last_sample_rate;
    int      last_channels;
} FLVContext;

static int flv_probe(AVProbeData *p)
{
    const uint8_t *d;

    d = p->buf;
    if (d[0] == 'F' && d[1] == 'L' && d[2] == 'V' && d[3] < 5 && d[5]==0 && AV_RB32(d+5)>8) {
        return AVPROBE_SCORE_MAX;
    }
    return 0;
}

static void flv_set_audio_codec(AVFormatContext *s, AVStream *astream, AVCodecContext *acodec, int flv_codecid) {
    switch(flv_codecid) {
        //no distinction between S16 and S8 PCM codec flags
        case FLV_CODECID_PCM:
            acodec->codec_id = acodec->bits_per_coded_sample == 8 ? CODEC_ID_PCM_U8 :
#if HAVE_BIGENDIAN
                                CODEC_ID_PCM_S16BE;
#else
                                CODEC_ID_PCM_S16LE;
#endif
            break;
        case FLV_CODECID_PCM_LE:
            acodec->codec_id = acodec->bits_per_coded_sample == 8 ? CODEC_ID_PCM_U8 : CODEC_ID_PCM_S16LE; break;
        case FLV_CODECID_AAC  : acodec->codec_id = CODEC_ID_AAC;                                    break;
        case FLV_CODECID_ADPCM: acodec->codec_id = CODEC_ID_ADPCM_SWF;                              break;
        case FLV_CODECID_SPEEX:
            acodec->codec_id = CODEC_ID_SPEEX;
            acodec->sample_rate = 16000;
            break;
        case FLV_CODECID_MP3  : acodec->codec_id = CODEC_ID_MP3      ; astream->need_parsing = AVSTREAM_PARSE_FULL; break;
        case FLV_CODECID_NELLYMOSER_8KHZ_MONO:
            acodec->sample_rate = 8000; //in case metadata does not otherwise declare samplerate
            acodec->codec_id = CODEC_ID_NELLYMOSER;
            break;
        case FLV_CODECID_NELLYMOSER_16KHZ_MONO:
            acodec->sample_rate = 16000;
            acodec->codec_id = CODEC_ID_NELLYMOSER;
            break;
        case FLV_CODECID_NELLYMOSER:
            acodec->codec_id = CODEC_ID_NELLYMOSER;
            break;
        default:
            av_log(s, AV_LOG_INFO, "Unsupported audio codec (%x)\n", flv_codecid >> FLV_AUDIO_CODECID_OFFSET);
            acodec->codec_tag = flv_codecid >> FLV_AUDIO_CODECID_OFFSET;
    }
}

static int flv_set_video_codec(AVFormatContext *s, AVStream *vstream, int flv_codecid) {
    AVCodecContext *vcodec = vstream->codec;
    switch(flv_codecid) {
        case FLV_CODECID_H263  : vcodec->codec_id = CODEC_ID_FLV1   ; break;
        case FLV_CODECID_REALH263: vcodec->codec_id = CODEC_ID_H263 ; break; // Really mean it this time
        case FLV_CODECID_SCREEN: vcodec->codec_id = CODEC_ID_FLASHSV; break;
        case FLV_CODECID_SCREEN2: vcodec->codec_id = CODEC_ID_FLASHSV2; break;
        case FLV_CODECID_VP6   : vcodec->codec_id = CODEC_ID_VP6F   ;
        case FLV_CODECID_VP6A  :
            if(flv_codecid == FLV_CODECID_VP6A)
                vcodec->codec_id = CODEC_ID_VP6A;
            if(vcodec->extradata_size != 1) {
                vcodec->extradata_size = 1;
                vcodec->extradata = av_malloc(1);
            }
            vcodec->extradata[0] = avio_r8(s->pb);
            return 1; // 1 byte body size adjustment for flv_read_packet()
        case FLV_CODECID_H264:
            vcodec->codec_id = CODEC_ID_H264;
            return 3; // not 4, reading packet type will consume one byte
        case FLV_CODECID_MPEG4:
            vcodec->codec_id = CODEC_ID_MPEG4;
            return 3;
        default:
            av_log(s, AV_LOG_INFO, "Unsupported video codec (%x)\n", flv_codecid);
            vcodec->codec_tag = flv_codecid;
    }

    return 0;
}

static int amf_get_string(AVIOContext *ioc, char *buffer, int buffsize) {
    int length = avio_rb16(ioc);
    if(length >= buffsize) {
        avio_skip(ioc, length);
        return -1;
    }

    avio_read(ioc, buffer, length);

    buffer[length] = '\0';

    return length;
}

static int parse_keyframes_index(AVFormatContext *s, AVIOContext *ioc, AVStream *vstream, int64_t max_pos) {
    unsigned int timeslen = 0, fileposlen = 0, i;
    char str_val[256];
    int64_t *times = NULL;
    int64_t *filepositions = NULL;
    int ret = AVERROR(ENOSYS);
    int64_t initial_pos = avio_tell(ioc);
    AVDictionaryEntry *creator = av_dict_get(s->metadata, "metadatacreator",
                                             NULL, 0);

    if (creator && !strcmp(creator->value, "MEGA")) {
        /* Files with this metadatacreator tag seem to have filepositions
         * pointing at the 4 trailer bytes of the previous packet,
         * which isn't the norm (nor what we expect here, nor what
         * jwplayer + lighttpd expect, nor what flvtool2 produces).
         * Just ignore the index in this case, instead of risking trying
         * to adjust it to something that might or might not work. */
        return 0;
    }

    if(vstream->nb_index_entries>0){
        av_log(s, AV_LOG_WARNING, "Skiping duplicate index\n");
        return 0;
    }

    while (avio_tell(ioc) < max_pos - 2 && amf_get_string(ioc, str_val, sizeof(str_val)) > 0) {
        int64_t** current_array;
        unsigned int arraylen;

        // Expect array object in context
        if (avio_r8(ioc) != AMF_DATA_TYPE_ARRAY)
            break;

        arraylen = avio_rb32(ioc);
        if(arraylen>>28)
            break;

        if       (!strcmp(KEYFRAMES_TIMESTAMP_TAG , str_val) && !times){
            current_array= &times;
            timeslen= arraylen;
        }else if (!strcmp(KEYFRAMES_BYTEOFFSET_TAG, str_val) && !filepositions){
            current_array= &filepositions;
            fileposlen= arraylen;
        }else // unexpected metatag inside keyframes, will not use such metadata for indexing
            break;

        if (!(*current_array = av_mallocz(sizeof(**current_array) * arraylen))) {
            ret = AVERROR(ENOMEM);
            goto finish;
        }

        for (i = 0; i < arraylen && avio_tell(ioc) < max_pos - 1; i++) {
            if (avio_r8(ioc) != AMF_DATA_TYPE_NUMBER)
                goto finish;
            current_array[0][i] = av_int2double(avio_rb64(ioc));
        }
        if (times && filepositions) {
            // All done, exiting at a position allowing amf_parse_object
            // to finish parsing the object
            ret = 0;
            break;
        }
    }

    if (timeslen == fileposlen && fileposlen && max_pos <= filepositions[0]) {
         for(i = 0; i < timeslen; i++)
             av_add_index_entry(vstream, filepositions[i], times[i]*1000, 0, 0, AVINDEX_KEYFRAME);
    } else
        av_log(s, AV_LOG_WARNING, "Invalid keyframes object, skipping.\n");

finish:
    av_freep(&times);
    av_freep(&filepositions);
    avio_seek(ioc, initial_pos, SEEK_SET);
    return ret;
}

static int amf_parse_object(AVFormatContext *s, AVStream *astream, AVStream *vstream, const char *key, int64_t max_pos, int depth) {
    AVCodecContext *acodec, *vcodec;
    AVIOContext *ioc;
    AMFDataType amf_type;
    char str_val[256];
    double num_val;

    num_val = 0;
    ioc = s->pb;

    amf_type = avio_r8(ioc);

    switch(amf_type) {
        case AMF_DATA_TYPE_NUMBER:
            num_val = av_int2double(avio_rb64(ioc)); break;
        case AMF_DATA_TYPE_BOOL:
            num_val = avio_r8(ioc); break;
        case AMF_DATA_TYPE_STRING:
            if(amf_get_string(ioc, str_val, sizeof(str_val)) < 0)
                return -1;
            break;
        case AMF_DATA_TYPE_OBJECT: {
            unsigned int keylen;

            if ((vstream || astream) && ioc->seekable && key && !strcmp(KEYFRAMES_TAG, key) && depth == 1)
                if (parse_keyframes_index(s, ioc, vstream ? vstream : astream,
                                          max_pos) < 0)
                    av_log(s, AV_LOG_ERROR, "Keyframe index parsing failed\n");

            while(avio_tell(ioc) < max_pos - 2 && (keylen = avio_rb16(ioc))) {
                avio_skip(ioc, keylen); //skip key string
                if(amf_parse_object(s, NULL, NULL, NULL, max_pos, depth + 1) < 0)
                    return -1; //if we couldn't skip, bomb out.
            }
            if(avio_r8(ioc) != AMF_END_OF_OBJECT)
                return -1;
        }
            break;
        case AMF_DATA_TYPE_NULL:
        case AMF_DATA_TYPE_UNDEFINED:
        case AMF_DATA_TYPE_UNSUPPORTED:
            break; //these take up no additional space
        case AMF_DATA_TYPE_MIXEDARRAY:
            avio_skip(ioc, 4); //skip 32-bit max array index
            while(avio_tell(ioc) < max_pos - 2 && amf_get_string(ioc, str_val, sizeof(str_val)) > 0) {
                //this is the only case in which we would want a nested parse to not skip over the object
                if(amf_parse_object(s, astream, vstream, str_val, max_pos, depth + 1) < 0)
                    return -1;
            }
            if(avio_r8(ioc) != AMF_END_OF_OBJECT)
                return -1;
            break;
        case AMF_DATA_TYPE_ARRAY: {
            unsigned int arraylen, i;

            arraylen = avio_rb32(ioc);
            for(i = 0; i < arraylen && avio_tell(ioc) < max_pos - 1; i++) {
                if(amf_parse_object(s, NULL, NULL, NULL, max_pos, depth + 1) < 0)
                    return -1; //if we couldn't skip, bomb out.
            }
        }
            break;
        case AMF_DATA_TYPE_DATE:
            avio_skip(ioc, 8 + 2); //timestamp (double) and UTC offset (int16)
            break;
        default: //unsupported type, we couldn't skip
            return -1;
    }

    if(depth == 1 && key) { //only look for metadata values when we are not nested and key != NULL
        acodec = astream ? astream->codec : NULL;
        vcodec = vstream ? vstream->codec : NULL;

        if (amf_type == AMF_DATA_TYPE_NUMBER) {
            if (!strcmp(key, "duration"))
                s->duration = num_val * AV_TIME_BASE;
            else if (!strcmp(key, "videodatarate") && vcodec && 0 <= (int)(num_val * 1024.0))
                vcodec->bit_rate = num_val * 1024.0;
            else if (!strcmp(key, "audiodatarate") && acodec && 0 <= (int)(num_val * 1024.0))
                acodec->bit_rate = num_val * 1024.0;
        }

        if (amf_type == AMF_DATA_TYPE_OBJECT && s->nb_streams == 1 &&
           ((!acodec && !strcmp(key, "audiocodecid")) ||
            (!vcodec && !strcmp(key, "videocodecid"))))
                s->ctx_flags &= ~AVFMTCTX_NOHEADER; //If there is either audio/video missing, codecid will be an empty object

        if (!strcmp(key, "duration")        ||
            !strcmp(key, "filesize")        ||
            !strcmp(key, "width")           ||
            !strcmp(key, "height")          ||
            !strcmp(key, "videodatarate")   ||
            !strcmp(key, "framerate")       ||
            !strcmp(key, "videocodecid")    ||
            !strcmp(key, "audiodatarate")   ||
            !strcmp(key, "audiosamplerate") ||
            !strcmp(key, "audiosamplesize") ||
            !strcmp(key, "stereo")          ||
            !strcmp(key, "audiocodecid"))
            return 0;

        if(amf_type == AMF_DATA_TYPE_BOOL) {
            av_strlcpy(str_val, num_val > 0 ? "true" : "false", sizeof(str_val));
            av_dict_set(&s->metadata, key, str_val, 0);
        } else if(amf_type == AMF_DATA_TYPE_NUMBER) {
            snprintf(str_val, sizeof(str_val), "%.f", num_val);
            av_dict_set(&s->metadata, key, str_val, 0);
        } else if (amf_type == AMF_DATA_TYPE_STRING)
            av_dict_set(&s->metadata, key, str_val, 0);
    }

    return 0;
}

static int flv_read_metabody(AVFormatContext *s, int64_t next_pos) {
    AMFDataType type;
    AVStream *stream, *astream, *vstream, *dstream;
    AVIOContext *ioc;
    int i;
    char buffer[11]; //only needs to hold the string "onMetaData". Anything longer is something we don't want.

    vstream = astream = dstream = NULL;
    ioc = s->pb;

    //first object needs to be "onMetaData" string
    type = avio_r8(ioc);
    if(type != AMF_DATA_TYPE_STRING || amf_get_string(ioc, buffer, sizeof(buffer)) < 0 || strcmp(buffer, "onMetaData"))
        return -1;

    //find the streams now so that amf_parse_object doesn't need to do the lookup every time it is called.
    for(i = 0; i < s->nb_streams; i++) {
        stream = s->streams[i];
        if(stream->codec->codec_type == AVMEDIA_TYPE_VIDEO) vstream = stream;
        else if(stream->codec->codec_type == AVMEDIA_TYPE_AUDIO) astream = stream;
        else if(stream->codec->codec_type == AVMEDIA_TYPE_DATA) dstream = stream;
    }

    //parse the second object (we want a mixed array)
    if(amf_parse_object(s, astream, vstream, buffer, next_pos, 0) < 0)
        return -1;

    return 0;
}

static AVStream *create_stream(AVFormatContext *s, int stream_type){
    AVStream *st = avformat_new_stream(s, NULL);
    if (!st)
        return NULL;
    st->id = stream_type;
    switch(stream_type) {
        case FLV_STREAM_TYPE_VIDEO:    st->codec->codec_type = AVMEDIA_TYPE_VIDEO;    break;
        case FLV_STREAM_TYPE_AUDIO:    st->codec->codec_type = AVMEDIA_TYPE_AUDIO;    break;
        case FLV_STREAM_TYPE_DATA:
            st->codec->codec_type = AVMEDIA_TYPE_DATA;
            st->codec->codec_id = CODEC_ID_NONE; // Going to rely on copy for now
            av_log(s, AV_LOG_DEBUG, "Data stream created\n");
    }
    if(s->nb_streams>=3 ||(   s->nb_streams==2
                           && s->streams[0]->codec->codec_type != AVMEDIA_TYPE_DATA
                           && s->streams[1]->codec->codec_type != AVMEDIA_TYPE_DATA))
        s->ctx_flags &= ~AVFMTCTX_NOHEADER;

    avpriv_set_pts_info(st, 32, 1, 1000); /* 32 bit pts in ms */
    return st;
}

static int flv_read_header(AVFormatContext *s,
                           AVFormatParameters *ap)
{
    int offset, flags;

    avio_skip(s->pb, 4);
    flags = avio_r8(s->pb);
    /* old flvtool cleared this field */
    /* FIXME: better fix needed */
    if (!flags) {
        flags = FLV_HEADER_FLAG_HASVIDEO | FLV_HEADER_FLAG_HASAUDIO;
        av_log(s, AV_LOG_WARNING, "Broken FLV file, which says no streams present, this might fail\n");
    }
        s->ctx_flags |= AVFMTCTX_NOHEADER;

    if(flags & FLV_HEADER_FLAG_HASVIDEO){
        if(!create_stream(s, FLV_STREAM_TYPE_VIDEO))
            return AVERROR(ENOMEM);
    }
    if(flags & FLV_HEADER_FLAG_HASAUDIO){
        if(!create_stream(s, FLV_STREAM_TYPE_AUDIO))
            return AVERROR(ENOMEM);
    }
    // Flag doesn't indicate whether or not there is script-data present. Must
    // create that stream if it's encountered.

    offset = avio_rb32(s->pb);
    avio_seek(s->pb, offset, SEEK_SET);
    avio_skip(s->pb, 4);

    s->start_time = 0;

    return 0;
}

static int flv_read_close(AVFormatContext *s)
{
    FLVContext *flv = s->priv_data;
    av_freep(&flv->new_extradata[0]);
    av_freep(&flv->new_extradata[1]);
    return 0;
}

static int flv_get_extradata(AVFormatContext *s, AVStream *st, int size)
{
    av_free(st->codec->extradata);
    st->codec->extradata = av_mallocz(size + FF_INPUT_BUFFER_PADDING_SIZE);
    if (!st->codec->extradata)
        return AVERROR(ENOMEM);
    st->codec->extradata_size = size;
    avio_read(s->pb, st->codec->extradata, st->codec->extradata_size);
    return 0;
}

static int flv_queue_extradata(FLVContext *flv, AVIOContext *pb, int stream,
                               int size)
{
    av_free(flv->new_extradata[stream]);
    flv->new_extradata[stream] = av_mallocz(size + FF_INPUT_BUFFER_PADDING_SIZE);
    if (!flv->new_extradata[stream])
        return AVERROR(ENOMEM);
    flv->new_extradata_size[stream] = size;
    avio_read(pb, flv->new_extradata[stream], size);
    return 0;
}

static int flv_read_packet(AVFormatContext *s, AVPacket *pkt)
{
    FLVContext *flv = s->priv_data;
    int ret, i, type, size, flags;
    int stream_type=-1;
    int64_t next, pos;
    int64_t dts, pts = AV_NOPTS_VALUE;
    int sample_rate, channels;
    AVStream *st = NULL;

 for(;;avio_skip(s->pb, 4)){ /* pkt size is repeated at end. skip it */
    pos = avio_tell(s->pb);
    type = avio_r8(s->pb);
    size = avio_rb24(s->pb);
    dts = avio_rb24(s->pb);
    dts |= avio_r8(s->pb) << 24;
    av_dlog(s, "type:%d, size:%d, dts:%"PRId64"\n", type, size, dts);
    if (url_feof(s->pb))
        return AVERROR_EOF;
    avio_skip(s->pb, 3); /* stream id, always 0 */
    flags = 0;

    if(size == 0)
        continue;

    next= size + avio_tell(s->pb);

    if (type == FLV_TAG_TYPE_AUDIO) {
        stream_type=FLV_STREAM_TYPE_AUDIO;
        flags = avio_r8(s->pb);
        size--;
    } else if (type == FLV_TAG_TYPE_VIDEO) {
        stream_type=FLV_STREAM_TYPE_VIDEO;
        flags = avio_r8(s->pb);
        size--;
        if ((flags & 0xf0) == 0x50) /* video info / command frame */
            goto skip;
    } else if (type == FLV_TAG_TYPE_META) {
        if (size > 13+1+4 && dts == 0) { // Header-type metadata stuff
            flv_read_metabody(s, next);
            goto skip;
        } else if (dts != 0) { // Script-data "special" metadata frames - don't skip
            stream_type=FLV_STREAM_TYPE_DATA;
        } else {
            goto skip;
        }
    } else {
        av_log(s, AV_LOG_DEBUG, "skipping flv packet: type %d, size %d, flags %d\n", type, size, flags);
    skip:
        avio_seek(s->pb, next, SEEK_SET);
        continue;
    }

    /* skip empty data packets */
    if (!size)
        continue;

    /* now find stream */
    for(i=0;i<s->nb_streams;i++) {
        st = s->streams[i];
        if (st->id == stream_type)
            break;
    }
    if(i == s->nb_streams){
        av_log(s, AV_LOG_WARNING, "Stream discovered after head already parsed\n");
        st= create_stream(s, stream_type);
    }
    av_dlog(s, "%d %X %d \n", stream_type, flags, st->discard);
    if(  (st->discard >= AVDISCARD_NONKEY && !((flags & FLV_VIDEO_FRAMETYPE_MASK) == FLV_FRAME_KEY || (stream_type == FLV_STREAM_TYPE_AUDIO)))
       ||(st->discard >= AVDISCARD_BIDIR  &&  ((flags & FLV_VIDEO_FRAMETYPE_MASK) == FLV_FRAME_DISP_INTER && (stream_type == FLV_STREAM_TYPE_VIDEO)))
       || st->discard >= AVDISCARD_ALL
       ){
        avio_seek(s->pb, next, SEEK_SET);
        continue;
    }
    if ((flags & FLV_VIDEO_FRAMETYPE_MASK) == FLV_FRAME_KEY)
        av_add_index_entry(st, pos, dts, size, 0, AVINDEX_KEYFRAME);
    break;
 }

    // if not streamed and no duration from metadata then seek to end to find the duration from the timestamps
    if(s->pb->seekable && (!s->duration || s->duration==AV_NOPTS_VALUE)){
        int size;
        const int64_t pos= avio_tell(s->pb);
        const int64_t fsize= avio_size(s->pb);
        avio_seek(s->pb, fsize-4, SEEK_SET);
        size= avio_rb32(s->pb);
        avio_seek(s->pb, fsize-3-size, SEEK_SET);
        if(size == avio_rb24(s->pb) + 11){
            uint32_t ts = avio_rb24(s->pb);
            ts |= avio_r8(s->pb) << 24;
            s->duration = ts * (int64_t)AV_TIME_BASE / 1000;
        }
        avio_seek(s->pb, pos, SEEK_SET);
    }

<<<<<<< HEAD
    if(stream_type == FLV_STREAM_TYPE_AUDIO){
=======
    if(is_audio){
        int bits_per_coded_sample;
        channels    = (flags & FLV_AUDIO_CHANNEL_MASK) == FLV_STEREO ? 2 : 1;
        sample_rate = (44100 << ((flags & FLV_AUDIO_SAMPLERATE_MASK) >> FLV_AUDIO_SAMPLERATE_OFFSET) >> 3);
        bits_per_coded_sample = (flags & FLV_AUDIO_SAMPLESIZE_MASK) ? 16 : 8;
>>>>>>> e9dc9201
        if(!st->codec->channels || !st->codec->sample_rate || !st->codec->bits_per_coded_sample) {
            st->codec->channels              = channels;
            st->codec->sample_rate           = sample_rate;
            st->codec->bits_per_coded_sample = bits_per_coded_sample;
        }
        if(!st->codec->codec_id){
            flv_set_audio_codec(s, st, st->codec, flags & FLV_AUDIO_CODECID_MASK);
            flv->last_sample_rate = st->codec->sample_rate;
            flv->last_channels    = st->codec->channels;
        } else {
            AVCodecContext ctx;
            ctx.sample_rate = sample_rate;
            flv_set_audio_codec(s, st, &ctx, flags & FLV_AUDIO_CODECID_MASK);
            sample_rate = ctx.sample_rate;
        }
    } else if(stream_type == FLV_STREAM_TYPE_VIDEO) {
        size -= flv_set_video_codec(s, st, flags & FLV_VIDEO_CODECID_MASK);
    }

    if (st->codec->codec_id == CODEC_ID_AAC ||
        st->codec->codec_id == CODEC_ID_H264 ||
        st->codec->codec_id == CODEC_ID_MPEG4) {
        int type = avio_r8(s->pb);
        size--;
        if (st->codec->codec_id == CODEC_ID_H264 || st->codec->codec_id == CODEC_ID_MPEG4) {
            int32_t cts = (avio_rb24(s->pb)+0xff800000)^0xff800000; // sign extension
            pts = dts + cts;
            if (cts < 0) { // dts are wrong
                flv->wrong_dts = 1;
                av_log(s, AV_LOG_WARNING, "negative cts, previous timestamps might be wrong\n");
            }
            if (flv->wrong_dts)
                dts = AV_NOPTS_VALUE;
        }
<<<<<<< HEAD

        if (type == 0 && !st->codec->extradata) {
=======
        if (type == 0) {
            if (st->codec->extradata) {
                if ((ret = flv_queue_extradata(flv, s->pb, is_audio, size)) < 0)
                    return ret;
                ret = AVERROR(EAGAIN);
                goto leave;
            }
>>>>>>> e9dc9201
            if ((ret = flv_get_extradata(s, st, size)) < 0)
                return ret;
            if (st->codec->codec_id == CODEC_ID_AAC) {
                MPEG4AudioConfig cfg;
                avpriv_mpeg4audio_get_config(&cfg, st->codec->extradata,
                                             st->codec->extradata_size * 8, 1);
                st->codec->channels = cfg.channels;
                if (cfg.ext_sample_rate)
                    st->codec->sample_rate = cfg.ext_sample_rate;
                else
                    st->codec->sample_rate = cfg.sample_rate;
                av_dlog(s, "mp4a config channels %d sample rate %d\n",
                        st->codec->channels, st->codec->sample_rate);
            }

            ret = AVERROR(EAGAIN);
            goto leave;
        }
    }

    /* skip empty data packets */
    if (!size) {
        ret = AVERROR(EAGAIN);
        goto leave;
    }

    ret= av_get_packet(s->pb, pkt, size);
    if (ret < 0) {
        return AVERROR(EIO);
    }
    /* note: we need to modify the packet size here to handle the last
       packet */
    pkt->size = ret;
    pkt->dts = dts;
    pkt->pts = pts == AV_NOPTS_VALUE ? dts : pts;
    pkt->stream_index = st->index;
<<<<<<< HEAD
    if(st->codec->codec_id == CODEC_ID_NELLYMOSER)
        av_packet_new_side_data(pkt, 'F', 1)[0]= flags;
=======
    if (flv->new_extradata[is_audio]) {
        uint8_t *side = av_packet_new_side_data(pkt, AV_PKT_DATA_NEW_EXTRADATA,
                                                flv->new_extradata_size[is_audio]);
        if (side) {
            memcpy(side, flv->new_extradata[is_audio],
                   flv->new_extradata_size[is_audio]);
            av_freep(&flv->new_extradata[is_audio]);
            flv->new_extradata_size[is_audio] = 0;
        }
    }
    if (is_audio && (sample_rate != flv->last_sample_rate ||
                     channels != flv->last_channels)) {
        flv->last_sample_rate = sample_rate;
        flv->last_channels    = channels;
        ff_add_param_change(pkt, channels, 0, sample_rate, 0, 0);
    }
>>>>>>> e9dc9201

    if (    stream_type == FLV_STREAM_TYPE_AUDIO ||
            ((flags & FLV_VIDEO_FRAMETYPE_MASK) == FLV_FRAME_KEY) ||
            stream_type == FLV_STREAM_TYPE_DATA)
        pkt->flags |= AV_PKT_FLAG_KEY;

leave:
    avio_skip(s->pb, 4);
    return ret;
}

static int flv_read_seek(AVFormatContext *s, int stream_index,
    int64_t ts, int flags)
{
    return avio_seek_time(s->pb, stream_index, ts, flags);
}

#if 0 /* don't know enough to implement this */
static int flv_read_seek2(AVFormatContext *s, int stream_index,
    int64_t min_ts, int64_t ts, int64_t max_ts, int flags)
{
    int ret = AVERROR(ENOSYS);

    if (ts - min_ts > (uint64_t)(max_ts - ts)) flags |= AVSEEK_FLAG_BACKWARD;

    if (!s->pb->seekable) {
        if (stream_index < 0) {
            stream_index = av_find_default_stream_index(s);
            if (stream_index < 0)
                return -1;

            /* timestamp for default must be expressed in AV_TIME_BASE units */
            ts = av_rescale_rnd(ts, 1000, AV_TIME_BASE,
                flags & AVSEEK_FLAG_BACKWARD ? AV_ROUND_DOWN : AV_ROUND_UP);
        }
        ret = avio_seek_time(s->pb, stream_index, ts, flags);
    }

    if (ret == AVERROR(ENOSYS))
        ret = av_seek_frame(s, stream_index, ts, flags);
    return ret;
}
#endif

AVInputFormat ff_flv_demuxer = {
    .name           = "flv",
    .long_name      = NULL_IF_CONFIG_SMALL("FLV format"),
    .priv_data_size = sizeof(FLVContext),
    .read_probe     = flv_probe,
    .read_header    = flv_read_header,
    .read_packet    = flv_read_packet,
    .read_seek = flv_read_seek,
#if 0
    .read_seek2 = flv_read_seek2,
#endif
    .read_close = flv_read_close,
    .extensions = "flv",
    .value = CODEC_ID_FLV1,
};<|MERGE_RESOLUTION|>--- conflicted
+++ resolved
@@ -37,8 +37,8 @@
 
 typedef struct {
     int wrong_dts; ///< wrong dts due to negative cts
-    uint8_t *new_extradata[2];
-    int      new_extradata_size[2];
+    uint8_t *new_extradata[FLV_STREAM_TYPE_NB];
+    int      new_extradata_size[FLV_STREAM_TYPE_NB];
     int      last_sample_rate;
     int      last_channels;
 } FLVContext;
@@ -416,9 +416,10 @@
 
 static int flv_read_close(AVFormatContext *s)
 {
+    int i;
     FLVContext *flv = s->priv_data;
-    av_freep(&flv->new_extradata[0]);
-    av_freep(&flv->new_extradata[1]);
+    for(i=0; i<FLV_STREAM_TYPE_NB; i++)
+        av_freep(&flv->new_extradata[i]);
     return 0;
 }
 
@@ -541,15 +542,11 @@
         avio_seek(s->pb, pos, SEEK_SET);
     }
 
-<<<<<<< HEAD
     if(stream_type == FLV_STREAM_TYPE_AUDIO){
-=======
-    if(is_audio){
         int bits_per_coded_sample;
         channels    = (flags & FLV_AUDIO_CHANNEL_MASK) == FLV_STEREO ? 2 : 1;
         sample_rate = (44100 << ((flags & FLV_AUDIO_SAMPLERATE_MASK) >> FLV_AUDIO_SAMPLERATE_OFFSET) >> 3);
         bits_per_coded_sample = (flags & FLV_AUDIO_SAMPLESIZE_MASK) ? 16 : 8;
->>>>>>> e9dc9201
         if(!st->codec->channels || !st->codec->sample_rate || !st->codec->bits_per_coded_sample) {
             st->codec->channels              = channels;
             st->codec->sample_rate           = sample_rate;
@@ -584,18 +581,13 @@
             if (flv->wrong_dts)
                 dts = AV_NOPTS_VALUE;
         }
-<<<<<<< HEAD
-
-        if (type == 0 && !st->codec->extradata) {
-=======
-        if (type == 0) {
+        if (type == 0 && (!st->codec->extradata || st->codec->codec_id != CODEC_ID_H264)) {
             if (st->codec->extradata) {
-                if ((ret = flv_queue_extradata(flv, s->pb, is_audio, size)) < 0)
+                if ((ret = flv_queue_extradata(flv, s->pb, stream_type, size)) < 0)
                     return ret;
                 ret = AVERROR(EAGAIN);
                 goto leave;
             }
->>>>>>> e9dc9201
             if ((ret = flv_get_extradata(s, st, size)) < 0)
                 return ret;
             if (st->codec->codec_id == CODEC_ID_AAC) {
@@ -632,27 +624,22 @@
     pkt->dts = dts;
     pkt->pts = pts == AV_NOPTS_VALUE ? dts : pts;
     pkt->stream_index = st->index;
-<<<<<<< HEAD
-    if(st->codec->codec_id == CODEC_ID_NELLYMOSER)
-        av_packet_new_side_data(pkt, 'F', 1)[0]= flags;
-=======
-    if (flv->new_extradata[is_audio]) {
+    if (flv->new_extradata[stream_type]) {
         uint8_t *side = av_packet_new_side_data(pkt, AV_PKT_DATA_NEW_EXTRADATA,
-                                                flv->new_extradata_size[is_audio]);
+                                                flv->new_extradata_size[stream_type]);
         if (side) {
-            memcpy(side, flv->new_extradata[is_audio],
-                   flv->new_extradata_size[is_audio]);
-            av_freep(&flv->new_extradata[is_audio]);
-            flv->new_extradata_size[is_audio] = 0;
-        }
-    }
-    if (is_audio && (sample_rate != flv->last_sample_rate ||
+            memcpy(side, flv->new_extradata[stream_type],
+                   flv->new_extradata_size[stream_type]);
+            av_freep(&flv->new_extradata[stream_type]);
+            flv->new_extradata_size[stream_type] = 0;
+        }
+    }
+    if (stream_type == FLV_STREAM_TYPE_AUDIO && (sample_rate != flv->last_sample_rate ||
                      channels != flv->last_channels)) {
         flv->last_sample_rate = sample_rate;
         flv->last_channels    = channels;
         ff_add_param_change(pkt, channels, 0, sample_rate, 0, 0);
     }
->>>>>>> e9dc9201
 
     if (    stream_type == FLV_STREAM_TYPE_AUDIO ||
             ((flags & FLV_VIDEO_FRAMETYPE_MASK) == FLV_FRAME_KEY) ||
