/*
 * RTMP network protocol
 * Copyright (c) 2009 Konstantin Shishkov
 *
 * This file is part of FFmpeg.
 *
 * FFmpeg is free software; you can redistribute it and/or
 * modify it under the terms of the GNU Lesser General Public
 * License as published by the Free Software Foundation; either
 * version 2.1 of the License, or (at your option) any later version.
 *
 * FFmpeg is distributed in the hope that it will be useful,
 * but WITHOUT ANY WARRANTY; without even the implied warranty of
 * MERCHANTABILITY or FITNESS FOR A PARTICULAR PURPOSE.  See the GNU
 * Lesser General Public License for more details.
 *
 * You should have received a copy of the GNU Lesser General Public
 * License along with FFmpeg; if not, write to the Free Software
 * Foundation, Inc., 51 Franklin Street, Fifth Floor, Boston, MA 02110-1301 USA
 */

/**
 * @file
 * RTMP protocol
 */

#include "libavcodec/bytestream.h"
#include "libavutil/avstring.h"
#include "libavutil/base64.h"
#include "libavutil/hmac.h"
#include "libavutil/intfloat.h"
#include "libavutil/lfg.h"
#include "libavutil/md5.h"
#include "libavutil/opt.h"
#include "libavutil/random_seed.h"
#include "avformat.h"
#include "internal.h"

#include "network.h"

#include "flv.h"
#include "rtmp.h"
#include "rtmpcrypt.h"
#include "rtmppkt.h"
#include "url.h"

#if CONFIG_ZLIB
#include <zlib.h>
#endif

#define APP_MAX_LENGTH 1024
#define PLAYPATH_MAX_LENGTH 512
#define TCURL_MAX_LENGTH 1024
#define FLASHVER_MAX_LENGTH 64
#define RTMP_PKTDATA_DEFAULT_SIZE 4096
#define RTMP_HEADER 11

/** RTMP protocol handler state */
typedef enum {
    STATE_START,      ///< client has not done anything yet
    STATE_HANDSHAKED, ///< client has performed handshake
    STATE_FCPUBLISH,  ///< client FCPublishing stream (for output)
    STATE_PLAYING,    ///< client has started receiving multimedia data from server
    STATE_SEEKING,    ///< client has started the seek operation. Back on STATE_PLAYING when the time comes
    STATE_PUBLISHING, ///< client has started sending multimedia data to server (for output)
    STATE_RECEIVING,  ///< received a publish command (for input)
    STATE_SENDING,    ///< received a play command (for output)
    STATE_STOPPED,    ///< the broadcast has been stopped
} ClientState;

typedef struct TrackedMethod {
    char *name;
    int id;
} TrackedMethod;

/** protocol handler context */
typedef struct RTMPContext {
    const AVClass *class;
    URLContext*   stream;                     ///< TCP stream used in interactions with RTMP server
    RTMPPacket    *prev_pkt[2];               ///< packet history used when reading and sending packets ([0] for reading, [1] for writing)
    int           nb_prev_pkt[2];             ///< number of elements in prev_pkt
    int           in_chunk_size;              ///< size of the chunks incoming RTMP packets are divided into
    int           out_chunk_size;             ///< size of the chunks outgoing RTMP packets are divided into
    int           is_input;                   ///< input/output flag
    char          *playpath;                  ///< stream identifier to play (with possible "mp4:" prefix)
    int           live;                       ///< 0: recorded, -1: live, -2: both
    char          *app;                       ///< name of application
    char          *conn;                      ///< append arbitrary AMF data to the Connect message
    ClientState   state;                      ///< current state
    int           stream_id;                  ///< ID assigned by the server for the stream
    uint8_t*      flv_data;                   ///< buffer with data for demuxer
    int           flv_size;                   ///< current buffer size
    int           flv_off;                    ///< number of bytes read from current buffer
    int           flv_nb_packets;             ///< number of flv packets published
    RTMPPacket    out_pkt;                    ///< rtmp packet, created from flv a/v or metadata (for output)
<<<<<<< HEAD
    uint32_t      client_report_size;         ///< number of bytes after which client should report to server
    uint64_t      bytes_read;                 ///< number of bytes read from server
    uint64_t      last_bytes_read;            ///< number of bytes read last reported to server
=======
    uint32_t      receive_report_size;        ///< number of bytes after which we should report the number of received bytes to the peer
    uint32_t      bytes_read;                 ///< number of bytes read from server
    uint32_t      last_bytes_read;            ///< number of bytes read last reported to server
>>>>>>> 15a92e0c
    uint32_t      last_timestamp;             ///< last timestamp received in a packet
    int           skip_bytes;                 ///< number of bytes to skip from the input FLV stream in the next write call
    int           has_audio;                  ///< presence of audio data
    int           has_video;                  ///< presence of video data
    int           received_metadata;          ///< Indicates if we have received metadata about the streams
    uint8_t       flv_header[RTMP_HEADER];    ///< partial incoming flv packet header
    int           flv_header_bytes;           ///< number of initialized bytes in flv_header
    int           nb_invokes;                 ///< keeps track of invoke messages
    char*         tcurl;                      ///< url of the target stream
    char*         flashver;                   ///< version of the flash plugin
    char*         swfhash;                    ///< SHA256 hash of the decompressed SWF file (32 bytes)
    int           swfhash_len;                ///< length of the SHA256 hash
    int           swfsize;                    ///< size of the decompressed SWF file
    char*         swfurl;                     ///< url of the swf player
    char*         swfverify;                  ///< URL to player swf file, compute hash/size automatically
    char          swfverification[42];        ///< hash of the SWF verification
    char*         pageurl;                    ///< url of the web page
    char*         subscribe;                  ///< name of live stream to subscribe
    int           max_sent_unacked;           ///< max unacked sent bytes
    int           client_buffer_time;         ///< client buffer time in ms
    int           flush_interval;             ///< number of packets flushed in the same request (RTMPT only)
    int           encrypted;                  ///< use an encrypted connection (RTMPE only)
    TrackedMethod*tracked_methods;            ///< tracked methods buffer
    int           nb_tracked_methods;         ///< number of tracked methods
    int           tracked_methods_size;       ///< size of the tracked methods buffer
    int           listen;                     ///< listen mode flag
    int           listen_timeout;             ///< listen timeout to wait for new connections
    int           nb_streamid;                ///< The next stream id to return on createStream calls
    double        duration;                   ///< Duration of the stream in seconds as returned by the server (only valid if non-zero)
    char          username[50];
    char          password[50];
    char          auth_params[500];
    int           do_reconnect;
    int           auth_tried;
} RTMPContext;

#define PLAYER_KEY_OPEN_PART_LEN 30   ///< length of partial key used for first client digest signing
/** Client key used for digest signing */
static const uint8_t rtmp_player_key[] = {
    'G', 'e', 'n', 'u', 'i', 'n', 'e', ' ', 'A', 'd', 'o', 'b', 'e', ' ',
    'F', 'l', 'a', 's', 'h', ' ', 'P', 'l', 'a', 'y', 'e', 'r', ' ', '0', '0', '1',

    0xF0, 0xEE, 0xC2, 0x4A, 0x80, 0x68, 0xBE, 0xE8, 0x2E, 0x00, 0xD0, 0xD1, 0x02,
    0x9E, 0x7E, 0x57, 0x6E, 0xEC, 0x5D, 0x2D, 0x29, 0x80, 0x6F, 0xAB, 0x93, 0xB8,
    0xE6, 0x36, 0xCF, 0xEB, 0x31, 0xAE
};

#define SERVER_KEY_OPEN_PART_LEN 36   ///< length of partial key used for first server digest signing
/** Key used for RTMP server digest signing */
static const uint8_t rtmp_server_key[] = {
    'G', 'e', 'n', 'u', 'i', 'n', 'e', ' ', 'A', 'd', 'o', 'b', 'e', ' ',
    'F', 'l', 'a', 's', 'h', ' ', 'M', 'e', 'd', 'i', 'a', ' ',
    'S', 'e', 'r', 'v', 'e', 'r', ' ', '0', '0', '1',

    0xF0, 0xEE, 0xC2, 0x4A, 0x80, 0x68, 0xBE, 0xE8, 0x2E, 0x00, 0xD0, 0xD1, 0x02,
    0x9E, 0x7E, 0x57, 0x6E, 0xEC, 0x5D, 0x2D, 0x29, 0x80, 0x6F, 0xAB, 0x93, 0xB8,
    0xE6, 0x36, 0xCF, 0xEB, 0x31, 0xAE
};

static int handle_chunk_size(URLContext *s, RTMPPacket *pkt);
static int handle_window_ack_size(URLContext *s, RTMPPacket *pkt);
static int handle_set_peer_bw(URLContext *s, RTMPPacket *pkt);

static int add_tracked_method(RTMPContext *rt, const char *name, int id)
{
    int err;

    if (rt->nb_tracked_methods + 1 > rt->tracked_methods_size) {
        rt->tracked_methods_size = (rt->nb_tracked_methods + 1) * 2;
        if ((err = av_reallocp(&rt->tracked_methods, rt->tracked_methods_size *
                               sizeof(*rt->tracked_methods))) < 0) {
            rt->nb_tracked_methods = 0;
            rt->tracked_methods_size = 0;
            return err;
        }
    }

    rt->tracked_methods[rt->nb_tracked_methods].name = av_strdup(name);
    if (!rt->tracked_methods[rt->nb_tracked_methods].name)
        return AVERROR(ENOMEM);
    rt->tracked_methods[rt->nb_tracked_methods].id = id;
    rt->nb_tracked_methods++;

    return 0;
}

static void del_tracked_method(RTMPContext *rt, int index)
{
    memmove(&rt->tracked_methods[index], &rt->tracked_methods[index + 1],
            sizeof(*rt->tracked_methods) * (rt->nb_tracked_methods - index - 1));
    rt->nb_tracked_methods--;
}

static int find_tracked_method(URLContext *s, RTMPPacket *pkt, int offset,
                               char **tracked_method)
{
    RTMPContext *rt = s->priv_data;
    GetByteContext gbc;
    double pkt_id;
    int ret;
    int i;

    bytestream2_init(&gbc, pkt->data + offset, pkt->size - offset);
    if ((ret = ff_amf_read_number(&gbc, &pkt_id)) < 0)
        return ret;

    for (i = 0; i < rt->nb_tracked_methods; i++) {
        if (rt->tracked_methods[i].id != pkt_id)
            continue;

        *tracked_method = rt->tracked_methods[i].name;
        del_tracked_method(rt, i);
        break;
    }

    return 0;
}

static void free_tracked_methods(RTMPContext *rt)
{
    int i;

    for (i = 0; i < rt->nb_tracked_methods; i ++)
        av_freep(&rt->tracked_methods[i].name);
    av_freep(&rt->tracked_methods);
    rt->tracked_methods_size = 0;
    rt->nb_tracked_methods   = 0;
}

static int rtmp_send_packet(RTMPContext *rt, RTMPPacket *pkt, int track)
{
    int ret;

    if (pkt->type == RTMP_PT_INVOKE && track) {
        GetByteContext gbc;
        char name[128];
        double pkt_id;
        int len;

        bytestream2_init(&gbc, pkt->data, pkt->size);
        if ((ret = ff_amf_read_string(&gbc, name, sizeof(name), &len)) < 0)
            goto fail;

        if ((ret = ff_amf_read_number(&gbc, &pkt_id)) < 0)
            goto fail;

        if ((ret = add_tracked_method(rt, name, pkt_id)) < 0)
            goto fail;
    }

    ret = ff_rtmp_packet_write(rt->stream, pkt, rt->out_chunk_size,
                               &rt->prev_pkt[1], &rt->nb_prev_pkt[1]);
fail:
    ff_rtmp_packet_destroy(pkt);
    return ret;
}

static int rtmp_write_amf_data(URLContext *s, char *param, uint8_t **p)
{
    char *field, *value;
    char type;

    /* The type must be B for Boolean, N for number, S for string, O for
     * object, or Z for null. For Booleans the data must be either 0 or 1 for
     * FALSE or TRUE, respectively. Likewise for Objects the data must be
     * 0 or 1 to end or begin an object, respectively. Data items in subobjects
     * may be named, by prefixing the type with 'N' and specifying the name
     * before the value (ie. NB:myFlag:1). This option may be used multiple times
     * to construct arbitrary AMF sequences. */
    if (param[0] && param[1] == ':') {
        type = param[0];
        value = param + 2;
    } else if (param[0] == 'N' && param[1] && param[2] == ':') {
        type = param[1];
        field = param + 3;
        value = strchr(field, ':');
        if (!value)
            goto fail;
        *value = '\0';
        value++;

        ff_amf_write_field_name(p, field);
    } else {
        goto fail;
    }

    switch (type) {
    case 'B':
        ff_amf_write_bool(p, value[0] != '0');
        break;
    case 'S':
        ff_amf_write_string(p, value);
        break;
    case 'N':
        ff_amf_write_number(p, strtod(value, NULL));
        break;
    case 'Z':
        ff_amf_write_null(p);
        break;
    case 'O':
        if (value[0] != '0')
            ff_amf_write_object_start(p);
        else
            ff_amf_write_object_end(p);
        break;
    default:
        goto fail;
        break;
    }

    return 0;

fail:
    av_log(s, AV_LOG_ERROR, "Invalid AMF parameter: %s\n", param);
    return AVERROR(EINVAL);
}

/**
 * Generate 'connect' call and send it to the server.
 */
static int gen_connect(URLContext *s, RTMPContext *rt)
{
    RTMPPacket pkt;
    uint8_t *p;
    int ret;

    if ((ret = ff_rtmp_packet_create(&pkt, RTMP_SYSTEM_CHANNEL, RTMP_PT_INVOKE,
                                     0, 4096 + APP_MAX_LENGTH)) < 0)
        return ret;

    p = pkt.data;

    ff_amf_write_string(&p, "connect");
    ff_amf_write_number(&p, ++rt->nb_invokes);
    ff_amf_write_object_start(&p);
    ff_amf_write_field_name(&p, "app");
    ff_amf_write_string2(&p, rt->app, rt->auth_params);

    if (!rt->is_input) {
        ff_amf_write_field_name(&p, "type");
        ff_amf_write_string(&p, "nonprivate");
    }
    ff_amf_write_field_name(&p, "flashVer");
    ff_amf_write_string(&p, rt->flashver);

    if (rt->swfurl || rt->swfverify) {
        ff_amf_write_field_name(&p, "swfUrl");
        if (rt->swfurl)
            ff_amf_write_string(&p, rt->swfurl);
        else
            ff_amf_write_string(&p, rt->swfverify);
    }

    ff_amf_write_field_name(&p, "tcUrl");
    ff_amf_write_string2(&p, rt->tcurl, rt->auth_params);
    if (rt->is_input) {
        ff_amf_write_field_name(&p, "fpad");
        ff_amf_write_bool(&p, 0);
        ff_amf_write_field_name(&p, "capabilities");
        ff_amf_write_number(&p, 15.0);

        /* Tell the server we support all the audio codecs except
         * SUPPORT_SND_INTEL (0x0008) and SUPPORT_SND_UNUSED (0x0010)
         * which are unused in the RTMP protocol implementation. */
        ff_amf_write_field_name(&p, "audioCodecs");
        ff_amf_write_number(&p, 4071.0);
        ff_amf_write_field_name(&p, "videoCodecs");
        ff_amf_write_number(&p, 252.0);
        ff_amf_write_field_name(&p, "videoFunction");
        ff_amf_write_number(&p, 1.0);

        if (rt->pageurl) {
            ff_amf_write_field_name(&p, "pageUrl");
            ff_amf_write_string(&p, rt->pageurl);
        }
    }
    ff_amf_write_object_end(&p);

    if (rt->conn) {
        char *param = rt->conn;

        // Write arbitrary AMF data to the Connect message.
        while (param) {
            char *sep;
            param += strspn(param, " ");
            if (!*param)
                break;
            sep = strchr(param, ' ');
            if (sep)
                *sep = '\0';
            if ((ret = rtmp_write_amf_data(s, param, &p)) < 0) {
                // Invalid AMF parameter.
                ff_rtmp_packet_destroy(&pkt);
                return ret;
            }

            if (sep)
                param = sep + 1;
            else
                break;
        }
    }

    pkt.size = p - pkt.data;

    return rtmp_send_packet(rt, &pkt, 1);
}


#define RTMP_CTRL_ABORT_MESSAGE  (2)

static int read_connect(URLContext *s, RTMPContext *rt)
{
    RTMPPacket pkt = { 0 };
    uint8_t *p;
    const uint8_t *cp;
    int ret;
    char command[64];
    int stringlen;
    double seqnum;
    uint8_t tmpstr[256];
    GetByteContext gbc;

    // handle RTMP Protocol Control Messages
    for (;;) {
        if ((ret = ff_rtmp_packet_read(rt->stream, &pkt, rt->in_chunk_size,
                                       &rt->prev_pkt[0], &rt->nb_prev_pkt[0])) < 0)
            return ret;
#ifdef DEBUG
        ff_rtmp_packet_dump(s, &pkt);
#endif
        if (pkt.type == RTMP_PT_CHUNK_SIZE) {
            if ((ret = handle_chunk_size(s, &pkt)) < 0) {
                ff_rtmp_packet_destroy(&pkt);
                return ret;
            }
        } else if (pkt.type == RTMP_CTRL_ABORT_MESSAGE) {
            av_log(s, AV_LOG_ERROR, "received abort message\n");
            ff_rtmp_packet_destroy(&pkt);
            return AVERROR_UNKNOWN;
        } else if (pkt.type == RTMP_PT_BYTES_READ) {
            av_log(s, AV_LOG_TRACE, "received acknowledgement\n");
        } else if (pkt.type == RTMP_PT_WINDOW_ACK_SIZE) {
            if ((ret = handle_window_ack_size(s, &pkt)) < 0) {
                ff_rtmp_packet_destroy(&pkt);
                return ret;
            }
        } else if (pkt.type == RTMP_PT_SET_PEER_BW) {
            if ((ret = handle_set_peer_bw(s, &pkt)) < 0) {
                ff_rtmp_packet_destroy(&pkt);
                return ret;
            }
        } else if (pkt.type == RTMP_PT_INVOKE) {
            // received RTMP Command Message
            break;
        } else {
            av_log(s, AV_LOG_ERROR, "Unknown control message type (%d)\n", pkt.type);
        }
        ff_rtmp_packet_destroy(&pkt);
    }

    cp = pkt.data;
    bytestream2_init(&gbc, cp, pkt.size);
    if (ff_amf_read_string(&gbc, command, sizeof(command), &stringlen)) {
        av_log(s, AV_LOG_ERROR, "Unable to read command string\n");
        ff_rtmp_packet_destroy(&pkt);
        return AVERROR_INVALIDDATA;
    }
    if (strcmp(command, "connect")) {
        av_log(s, AV_LOG_ERROR, "Expecting connect, got %s\n", command);
        ff_rtmp_packet_destroy(&pkt);
        return AVERROR_INVALIDDATA;
    }
    ret = ff_amf_read_number(&gbc, &seqnum);
    if (ret)
        av_log(s, AV_LOG_WARNING, "SeqNum not found\n");
    /* Here one could parse an AMF Object with data as flashVers and others. */
    ret = ff_amf_get_field_value(gbc.buffer,
                                 gbc.buffer + bytestream2_get_bytes_left(&gbc),
                                 "app", tmpstr, sizeof(tmpstr));
    if (ret)
        av_log(s, AV_LOG_WARNING, "App field not found in connect\n");
    if (!ret && strcmp(tmpstr, rt->app))
        av_log(s, AV_LOG_WARNING, "App field don't match up: %s <-> %s\n",
               tmpstr, rt->app);
    ff_rtmp_packet_destroy(&pkt);

    // Send Window Acknowledgement Size (as defined in specification)
    if ((ret = ff_rtmp_packet_create(&pkt, RTMP_NETWORK_CHANNEL,
                                     RTMP_PT_WINDOW_ACK_SIZE, 0, 4)) < 0)
        return ret;
    p = pkt.data;
    // Inform the peer about how often we want acknowledgements about what
    // we send. (We don't check for the acknowledgements currently.)
    bytestream_put_be32(&p, rt->max_sent_unacked);
    pkt.size = p - pkt.data;
    ret = ff_rtmp_packet_write(rt->stream, &pkt, rt->out_chunk_size,
                               &rt->prev_pkt[1], &rt->nb_prev_pkt[1]);
    ff_rtmp_packet_destroy(&pkt);
    if (ret < 0)
        return ret;
    // Set Peer Bandwidth
    if ((ret = ff_rtmp_packet_create(&pkt, RTMP_NETWORK_CHANNEL,
                                     RTMP_PT_SET_PEER_BW, 0, 5)) < 0)
        return ret;
    p = pkt.data;
    // Tell the peer to only send this many bytes unless it gets acknowledgements.
    // This could be any arbitrary value we want here.
    bytestream_put_be32(&p, rt->max_sent_unacked);
    bytestream_put_byte(&p, 2); // dynamic
    pkt.size = p - pkt.data;
    ret = ff_rtmp_packet_write(rt->stream, &pkt, rt->out_chunk_size,
                               &rt->prev_pkt[1], &rt->nb_prev_pkt[1]);
    ff_rtmp_packet_destroy(&pkt);
    if (ret < 0)
        return ret;

    // User control
    if ((ret = ff_rtmp_packet_create(&pkt, RTMP_NETWORK_CHANNEL,
                                     RTMP_PT_USER_CONTROL, 0, 6)) < 0)
        return ret;

    p = pkt.data;
    bytestream_put_be16(&p, 0); // 0 -> Stream Begin
    bytestream_put_be32(&p, 0); // Stream 0
    ret = ff_rtmp_packet_write(rt->stream, &pkt, rt->out_chunk_size,
                               &rt->prev_pkt[1], &rt->nb_prev_pkt[1]);
    ff_rtmp_packet_destroy(&pkt);
    if (ret < 0)
        return ret;

    // Chunk size
    if ((ret = ff_rtmp_packet_create(&pkt, RTMP_NETWORK_CHANNEL,
                                     RTMP_PT_CHUNK_SIZE, 0, 4)) < 0)
        return ret;

    p = pkt.data;
    bytestream_put_be32(&p, rt->out_chunk_size);
    ret = ff_rtmp_packet_write(rt->stream, &pkt, rt->out_chunk_size,
                               &rt->prev_pkt[1], &rt->nb_prev_pkt[1]);
    ff_rtmp_packet_destroy(&pkt);
    if (ret < 0)
        return ret;

    // Send _result NetConnection.Connect.Success to connect
    if ((ret = ff_rtmp_packet_create(&pkt, RTMP_SYSTEM_CHANNEL,
                                     RTMP_PT_INVOKE, 0,
                                     RTMP_PKTDATA_DEFAULT_SIZE)) < 0)
        return ret;

    p = pkt.data;
    ff_amf_write_string(&p, "_result");
    ff_amf_write_number(&p, seqnum);

    ff_amf_write_object_start(&p);
    ff_amf_write_field_name(&p, "fmsVer");
    ff_amf_write_string(&p, "FMS/3,0,1,123");
    ff_amf_write_field_name(&p, "capabilities");
    ff_amf_write_number(&p, 31);
    ff_amf_write_object_end(&p);

    ff_amf_write_object_start(&p);
    ff_amf_write_field_name(&p, "level");
    ff_amf_write_string(&p, "status");
    ff_amf_write_field_name(&p, "code");
    ff_amf_write_string(&p, "NetConnection.Connect.Success");
    ff_amf_write_field_name(&p, "description");
    ff_amf_write_string(&p, "Connection succeeded.");
    ff_amf_write_field_name(&p, "objectEncoding");
    ff_amf_write_number(&p, 0);
    ff_amf_write_object_end(&p);

    pkt.size = p - pkt.data;
    ret = ff_rtmp_packet_write(rt->stream, &pkt, rt->out_chunk_size,
                               &rt->prev_pkt[1], &rt->nb_prev_pkt[1]);
    ff_rtmp_packet_destroy(&pkt);
    if (ret < 0)
        return ret;

    if ((ret = ff_rtmp_packet_create(&pkt, RTMP_SYSTEM_CHANNEL,
                                     RTMP_PT_INVOKE, 0, 30)) < 0)
        return ret;
    p = pkt.data;
    ff_amf_write_string(&p, "onBWDone");
    ff_amf_write_number(&p, 0);
    ff_amf_write_null(&p);
    ff_amf_write_number(&p, 8192);
    pkt.size = p - pkt.data;
    ret = ff_rtmp_packet_write(rt->stream, &pkt, rt->out_chunk_size,
                               &rt->prev_pkt[1], &rt->nb_prev_pkt[1]);
    ff_rtmp_packet_destroy(&pkt);

    return ret;
}

/**
 * Generate 'releaseStream' call and send it to the server. It should make
 * the server release some channel for media streams.
 */
static int gen_release_stream(URLContext *s, RTMPContext *rt)
{
    RTMPPacket pkt;
    uint8_t *p;
    int ret;

    if ((ret = ff_rtmp_packet_create(&pkt, RTMP_SYSTEM_CHANNEL, RTMP_PT_INVOKE,
                                     0, 29 + strlen(rt->playpath))) < 0)
        return ret;

    av_log(s, AV_LOG_DEBUG, "Releasing stream...\n");
    p = pkt.data;
    ff_amf_write_string(&p, "releaseStream");
    ff_amf_write_number(&p, ++rt->nb_invokes);
    ff_amf_write_null(&p);
    ff_amf_write_string(&p, rt->playpath);

    return rtmp_send_packet(rt, &pkt, 1);
}

/**
 * Generate 'FCPublish' call and send it to the server. It should make
 * the server prepare for receiving media streams.
 */
static int gen_fcpublish_stream(URLContext *s, RTMPContext *rt)
{
    RTMPPacket pkt;
    uint8_t *p;
    int ret;

    if ((ret = ff_rtmp_packet_create(&pkt, RTMP_SYSTEM_CHANNEL, RTMP_PT_INVOKE,
                                     0, 25 + strlen(rt->playpath))) < 0)
        return ret;

    av_log(s, AV_LOG_DEBUG, "FCPublish stream...\n");
    p = pkt.data;
    ff_amf_write_string(&p, "FCPublish");
    ff_amf_write_number(&p, ++rt->nb_invokes);
    ff_amf_write_null(&p);
    ff_amf_write_string(&p, rt->playpath);

    return rtmp_send_packet(rt, &pkt, 1);
}

/**
 * Generate 'FCUnpublish' call and send it to the server. It should make
 * the server destroy stream.
 */
static int gen_fcunpublish_stream(URLContext *s, RTMPContext *rt)
{
    RTMPPacket pkt;
    uint8_t *p;
    int ret;

    if ((ret = ff_rtmp_packet_create(&pkt, RTMP_SYSTEM_CHANNEL, RTMP_PT_INVOKE,
                                     0, 27 + strlen(rt->playpath))) < 0)
        return ret;

    av_log(s, AV_LOG_DEBUG, "UnPublishing stream...\n");
    p = pkt.data;
    ff_amf_write_string(&p, "FCUnpublish");
    ff_amf_write_number(&p, ++rt->nb_invokes);
    ff_amf_write_null(&p);
    ff_amf_write_string(&p, rt->playpath);

    return rtmp_send_packet(rt, &pkt, 0);
}

/**
 * Generate 'createStream' call and send it to the server. It should make
 * the server allocate some channel for media streams.
 */
static int gen_create_stream(URLContext *s, RTMPContext *rt)
{
    RTMPPacket pkt;
    uint8_t *p;
    int ret;

    av_log(s, AV_LOG_DEBUG, "Creating stream...\n");

    if ((ret = ff_rtmp_packet_create(&pkt, RTMP_SYSTEM_CHANNEL, RTMP_PT_INVOKE,
                                     0, 25)) < 0)
        return ret;

    p = pkt.data;
    ff_amf_write_string(&p, "createStream");
    ff_amf_write_number(&p, ++rt->nb_invokes);
    ff_amf_write_null(&p);

    return rtmp_send_packet(rt, &pkt, 1);
}


/**
 * Generate 'deleteStream' call and send it to the server. It should make
 * the server remove some channel for media streams.
 */
static int gen_delete_stream(URLContext *s, RTMPContext *rt)
{
    RTMPPacket pkt;
    uint8_t *p;
    int ret;

    av_log(s, AV_LOG_DEBUG, "Deleting stream...\n");

    if ((ret = ff_rtmp_packet_create(&pkt, RTMP_SYSTEM_CHANNEL, RTMP_PT_INVOKE,
                                     0, 34)) < 0)
        return ret;

    p = pkt.data;
    ff_amf_write_string(&p, "deleteStream");
    ff_amf_write_number(&p, ++rt->nb_invokes);
    ff_amf_write_null(&p);
    ff_amf_write_number(&p, rt->stream_id);

    return rtmp_send_packet(rt, &pkt, 0);
}

/**
 * Generate 'getStreamLength' call and send it to the server. If the server
 * knows the duration of the selected stream, it will reply with the duration
 * in seconds.
 */
static int gen_get_stream_length(URLContext *s, RTMPContext *rt)
{
    RTMPPacket pkt;
    uint8_t *p;
    int ret;

    if ((ret = ff_rtmp_packet_create(&pkt, RTMP_SOURCE_CHANNEL, RTMP_PT_INVOKE,
                                     0, 31 + strlen(rt->playpath))) < 0)
        return ret;

    p = pkt.data;
    ff_amf_write_string(&p, "getStreamLength");
    ff_amf_write_number(&p, ++rt->nb_invokes);
    ff_amf_write_null(&p);
    ff_amf_write_string(&p, rt->playpath);

    return rtmp_send_packet(rt, &pkt, 1);
}

/**
 * Generate client buffer time and send it to the server.
 */
static int gen_buffer_time(URLContext *s, RTMPContext *rt)
{
    RTMPPacket pkt;
    uint8_t *p;
    int ret;

    if ((ret = ff_rtmp_packet_create(&pkt, RTMP_NETWORK_CHANNEL, RTMP_PT_USER_CONTROL,
                                     1, 10)) < 0)
        return ret;

    p = pkt.data;
    bytestream_put_be16(&p, 3); // SetBuffer Length
    bytestream_put_be32(&p, rt->stream_id);
    bytestream_put_be32(&p, rt->client_buffer_time);

    return rtmp_send_packet(rt, &pkt, 0);
}

/**
 * Generate 'play' call and send it to the server, then ping the server
 * to start actual playing.
 */
static int gen_play(URLContext *s, RTMPContext *rt)
{
    RTMPPacket pkt;
    uint8_t *p;
    int ret;

    av_log(s, AV_LOG_DEBUG, "Sending play command for '%s'\n", rt->playpath);

    if ((ret = ff_rtmp_packet_create(&pkt, RTMP_SOURCE_CHANNEL, RTMP_PT_INVOKE,
                                     0, 29 + strlen(rt->playpath))) < 0)
        return ret;

    pkt.extra = rt->stream_id;

    p = pkt.data;
    ff_amf_write_string(&p, "play");
    ff_amf_write_number(&p, ++rt->nb_invokes);
    ff_amf_write_null(&p);
    ff_amf_write_string(&p, rt->playpath);
    ff_amf_write_number(&p, rt->live * 1000);

    return rtmp_send_packet(rt, &pkt, 1);
}

static int gen_seek(URLContext *s, RTMPContext *rt, int64_t timestamp)
{
    RTMPPacket pkt;
    uint8_t *p;
    int ret;

    av_log(s, AV_LOG_DEBUG, "Sending seek command for timestamp %"PRId64"\n",
           timestamp);

    if ((ret = ff_rtmp_packet_create(&pkt, 3, RTMP_PT_INVOKE, 0, 26)) < 0)
        return ret;

    pkt.extra = rt->stream_id;

    p = pkt.data;
    ff_amf_write_string(&p, "seek");
    ff_amf_write_number(&p, 0); //no tracking back responses
    ff_amf_write_null(&p); //as usual, the first null param
    ff_amf_write_number(&p, timestamp); //where we want to jump

    return rtmp_send_packet(rt, &pkt, 1);
}

/**
 * Generate a pause packet that either pauses or unpauses the current stream.
 */
static int gen_pause(URLContext *s, RTMPContext *rt, int pause, uint32_t timestamp)
{
    RTMPPacket pkt;
    uint8_t *p;
    int ret;

    av_log(s, AV_LOG_DEBUG, "Sending pause command for timestamp %d\n",
           timestamp);

    if ((ret = ff_rtmp_packet_create(&pkt, 3, RTMP_PT_INVOKE, 0, 29)) < 0)
        return ret;

    pkt.extra = rt->stream_id;

    p = pkt.data;
    ff_amf_write_string(&p, "pause");
    ff_amf_write_number(&p, 0); //no tracking back responses
    ff_amf_write_null(&p); //as usual, the first null param
    ff_amf_write_bool(&p, pause); // pause or unpause
    ff_amf_write_number(&p, timestamp); //where we pause the stream

    return rtmp_send_packet(rt, &pkt, 1);
}

/**
 * Generate 'publish' call and send it to the server.
 */
static int gen_publish(URLContext *s, RTMPContext *rt)
{
    RTMPPacket pkt;
    uint8_t *p;
    int ret;

    av_log(s, AV_LOG_DEBUG, "Sending publish command for '%s'\n", rt->playpath);

    if ((ret = ff_rtmp_packet_create(&pkt, RTMP_SOURCE_CHANNEL, RTMP_PT_INVOKE,
                                     0, 30 + strlen(rt->playpath))) < 0)
        return ret;

    pkt.extra = rt->stream_id;

    p = pkt.data;
    ff_amf_write_string(&p, "publish");
    ff_amf_write_number(&p, ++rt->nb_invokes);
    ff_amf_write_null(&p);
    ff_amf_write_string(&p, rt->playpath);
    ff_amf_write_string(&p, "live");

    return rtmp_send_packet(rt, &pkt, 1);
}

/**
 * Generate ping reply and send it to the server.
 */
static int gen_pong(URLContext *s, RTMPContext *rt, RTMPPacket *ppkt)
{
    RTMPPacket pkt;
    uint8_t *p;
    int ret;

    if (ppkt->size < 6) {
        av_log(s, AV_LOG_ERROR, "Too short ping packet (%d)\n",
               ppkt->size);
        return AVERROR_INVALIDDATA;
    }

    if ((ret = ff_rtmp_packet_create(&pkt, RTMP_NETWORK_CHANNEL,RTMP_PT_USER_CONTROL,
                                     ppkt->timestamp + 1, 6)) < 0)
        return ret;

    p = pkt.data;
    bytestream_put_be16(&p, 7); // PingResponse
    bytestream_put_be32(&p, AV_RB32(ppkt->data+2));

    return rtmp_send_packet(rt, &pkt, 0);
}

/**
 * Generate SWF verification message and send it to the server.
 */
static int gen_swf_verification(URLContext *s, RTMPContext *rt)
{
    RTMPPacket pkt;
    uint8_t *p;
    int ret;

    av_log(s, AV_LOG_DEBUG, "Sending SWF verification...\n");
    if ((ret = ff_rtmp_packet_create(&pkt, RTMP_NETWORK_CHANNEL, RTMP_PT_USER_CONTROL,
                                     0, 44)) < 0)
        return ret;

    p = pkt.data;
    bytestream_put_be16(&p, 27);
    memcpy(p, rt->swfverification, 42);

    return rtmp_send_packet(rt, &pkt, 0);
}

/**
 * Generate window acknowledgement size message and send it to the server.
 */
static int gen_window_ack_size(URLContext *s, RTMPContext *rt)
{
    RTMPPacket pkt;
    uint8_t *p;
    int ret;

    if ((ret = ff_rtmp_packet_create(&pkt, RTMP_NETWORK_CHANNEL, RTMP_PT_WINDOW_ACK_SIZE,
                                     0, 4)) < 0)
        return ret;

    p = pkt.data;
    bytestream_put_be32(&p, rt->max_sent_unacked);

    return rtmp_send_packet(rt, &pkt, 0);
}

/**
 * Generate check bandwidth message and send it to the server.
 */
static int gen_check_bw(URLContext *s, RTMPContext *rt)
{
    RTMPPacket pkt;
    uint8_t *p;
    int ret;

    if ((ret = ff_rtmp_packet_create(&pkt, RTMP_SYSTEM_CHANNEL, RTMP_PT_INVOKE,
                                     0, 21)) < 0)
        return ret;

    p = pkt.data;
    ff_amf_write_string(&p, "_checkbw");
    ff_amf_write_number(&p, ++rt->nb_invokes);
    ff_amf_write_null(&p);

    return rtmp_send_packet(rt, &pkt, 1);
}

/**
 * Generate report on bytes read so far and send it to the server.
 */
static int gen_bytes_read(URLContext *s, RTMPContext *rt, uint32_t ts)
{
    RTMPPacket pkt;
    uint8_t *p;
    int ret;

    if ((ret = ff_rtmp_packet_create(&pkt, RTMP_NETWORK_CHANNEL, RTMP_PT_BYTES_READ,
                                     ts, 4)) < 0)
        return ret;

    p = pkt.data;
    bytestream_put_be32(&p, rt->bytes_read);

    return rtmp_send_packet(rt, &pkt, 0);
}

static int gen_fcsubscribe_stream(URLContext *s, RTMPContext *rt,
                                  const char *subscribe)
{
    RTMPPacket pkt;
    uint8_t *p;
    int ret;

    if ((ret = ff_rtmp_packet_create(&pkt, RTMP_SYSTEM_CHANNEL, RTMP_PT_INVOKE,
                                     0, 27 + strlen(subscribe))) < 0)
        return ret;

    p = pkt.data;
    ff_amf_write_string(&p, "FCSubscribe");
    ff_amf_write_number(&p, ++rt->nb_invokes);
    ff_amf_write_null(&p);
    ff_amf_write_string(&p, subscribe);

    return rtmp_send_packet(rt, &pkt, 1);
}

int ff_rtmp_calc_digest(const uint8_t *src, int len, int gap,
                        const uint8_t *key, int keylen, uint8_t *dst)
{
    AVHMAC *hmac;

    hmac = av_hmac_alloc(AV_HMAC_SHA256);
    if (!hmac)
        return AVERROR(ENOMEM);

    av_hmac_init(hmac, key, keylen);
    if (gap <= 0) {
        av_hmac_update(hmac, src, len);
    } else { //skip 32 bytes used for storing digest
        av_hmac_update(hmac, src, gap);
        av_hmac_update(hmac, src + gap + 32, len - gap - 32);
    }
    av_hmac_final(hmac, dst, 32);

    av_hmac_free(hmac);

    return 0;
}

int ff_rtmp_calc_digest_pos(const uint8_t *buf, int off, int mod_val,
                            int add_val)
{
    int i, digest_pos = 0;

    for (i = 0; i < 4; i++)
        digest_pos += buf[i + off];
    digest_pos = digest_pos % mod_val + add_val;

    return digest_pos;
}

/**
 * Put HMAC-SHA2 digest of packet data (except for the bytes where this digest
 * will be stored) into that packet.
 *
 * @param buf handshake data (1536 bytes)
 * @param encrypted use an encrypted connection (RTMPE)
 * @return offset to the digest inside input data
 */
static int rtmp_handshake_imprint_with_digest(uint8_t *buf, int encrypted)
{
    int ret, digest_pos;

    if (encrypted)
        digest_pos = ff_rtmp_calc_digest_pos(buf, 772, 728, 776);
    else
        digest_pos = ff_rtmp_calc_digest_pos(buf, 8, 728, 12);

    ret = ff_rtmp_calc_digest(buf, RTMP_HANDSHAKE_PACKET_SIZE, digest_pos,
                              rtmp_player_key, PLAYER_KEY_OPEN_PART_LEN,
                              buf + digest_pos);
    if (ret < 0)
        return ret;

    return digest_pos;
}

/**
 * Verify that the received server response has the expected digest value.
 *
 * @param buf handshake data received from the server (1536 bytes)
 * @param off position to search digest offset from
 * @return 0 if digest is valid, digest position otherwise
 */
static int rtmp_validate_digest(uint8_t *buf, int off)
{
    uint8_t digest[32];
    int ret, digest_pos;

    digest_pos = ff_rtmp_calc_digest_pos(buf, off, 728, off + 4);

    ret = ff_rtmp_calc_digest(buf, RTMP_HANDSHAKE_PACKET_SIZE, digest_pos,
                              rtmp_server_key, SERVER_KEY_OPEN_PART_LEN,
                              digest);
    if (ret < 0)
        return ret;

    if (!memcmp(digest, buf + digest_pos, 32))
        return digest_pos;
    return 0;
}

static int rtmp_calc_swf_verification(URLContext *s, RTMPContext *rt,
                                      uint8_t *buf)
{
    uint8_t *p;
    int ret;

    if (rt->swfhash_len != 32) {
        av_log(s, AV_LOG_ERROR,
               "Hash of the decompressed SWF file is not 32 bytes long.\n");
        return AVERROR(EINVAL);
    }

    p = &rt->swfverification[0];
    bytestream_put_byte(&p, 1);
    bytestream_put_byte(&p, 1);
    bytestream_put_be32(&p, rt->swfsize);
    bytestream_put_be32(&p, rt->swfsize);

    if ((ret = ff_rtmp_calc_digest(rt->swfhash, 32, 0, buf, 32, p)) < 0)
        return ret;

    return 0;
}

#if CONFIG_ZLIB
static int rtmp_uncompress_swfplayer(uint8_t *in_data, int64_t in_size,
                                     uint8_t **out_data, int64_t *out_size)
{
    z_stream zs = { 0 };
    void *ptr;
    int size;
    int ret = 0;

    zs.avail_in = in_size;
    zs.next_in  = in_data;
    ret = inflateInit(&zs);
    if (ret != Z_OK)
        return AVERROR_UNKNOWN;

    do {
        uint8_t tmp_buf[16384];

        zs.avail_out = sizeof(tmp_buf);
        zs.next_out  = tmp_buf;

        ret = inflate(&zs, Z_NO_FLUSH);
        if (ret != Z_OK && ret != Z_STREAM_END) {
            ret = AVERROR_UNKNOWN;
            goto fail;
        }

        size = sizeof(tmp_buf) - zs.avail_out;
        if (!(ptr = av_realloc(*out_data, *out_size + size))) {
            ret = AVERROR(ENOMEM);
            goto fail;
        }
        *out_data = ptr;

        memcpy(*out_data + *out_size, tmp_buf, size);
        *out_size += size;
    } while (zs.avail_out == 0);

fail:
    inflateEnd(&zs);
    return ret;
}
#endif

static int rtmp_calc_swfhash(URLContext *s)
{
    RTMPContext *rt = s->priv_data;
    uint8_t *in_data = NULL, *out_data = NULL, *swfdata;
    int64_t in_size;
    URLContext *stream;
    char swfhash[32];
    int swfsize;
    int ret = 0;

    /* Get the SWF player file. */
    if ((ret = ffurl_open_whitelist(&stream, rt->swfverify, AVIO_FLAG_READ,
                                    &s->interrupt_callback, NULL,
                                    s->protocol_whitelist, s->protocol_blacklist, s)) < 0) {
        av_log(s, AV_LOG_ERROR, "Cannot open connection %s.\n", rt->swfverify);
        goto fail;
    }

    if ((in_size = ffurl_seek(stream, 0, AVSEEK_SIZE)) < 0) {
        ret = AVERROR(EIO);
        goto fail;
    }

    if (!(in_data = av_malloc(in_size))) {
        ret = AVERROR(ENOMEM);
        goto fail;
    }

    if ((ret = ffurl_read_complete(stream, in_data, in_size)) < 0)
        goto fail;

    if (in_size < 3) {
        ret = AVERROR_INVALIDDATA;
        goto fail;
    }

    if (!memcmp(in_data, "CWS", 3)) {
#if CONFIG_ZLIB
        int64_t out_size;
        /* Decompress the SWF player file using Zlib. */
        if (!(out_data = av_malloc(8))) {
            ret = AVERROR(ENOMEM);
            goto fail;
        }
        *in_data = 'F'; // magic stuff
        memcpy(out_data, in_data, 8);
        out_size = 8;

        if ((ret = rtmp_uncompress_swfplayer(in_data + 8, in_size - 8,
                                             &out_data, &out_size)) < 0)
            goto fail;
        swfsize = out_size;
        swfdata = out_data;
#else
        av_log(s, AV_LOG_ERROR,
               "Zlib is required for decompressing the SWF player file.\n");
        ret = AVERROR(EINVAL);
        goto fail;
#endif
    } else {
        swfsize = in_size;
        swfdata = in_data;
    }

    /* Compute the SHA256 hash of the SWF player file. */
    if ((ret = ff_rtmp_calc_digest(swfdata, swfsize, 0,
                                   "Genuine Adobe Flash Player 001", 30,
                                   swfhash)) < 0)
        goto fail;

    /* Set SWFVerification parameters. */
    av_opt_set_bin(rt, "rtmp_swfhash", swfhash, 32, 0);
    rt->swfsize = swfsize;

fail:
    av_freep(&in_data);
    av_freep(&out_data);
    ffurl_close(stream);
    return ret;
}

/**
 * Perform handshake with the server by means of exchanging pseudorandom data
 * signed with HMAC-SHA2 digest.
 *
 * @return 0 if handshake succeeds, negative value otherwise
 */
static int rtmp_handshake(URLContext *s, RTMPContext *rt)
{
    AVLFG rnd;
    uint8_t tosend    [RTMP_HANDSHAKE_PACKET_SIZE+1] = {
        3,                // unencrypted data
        0, 0, 0, 0,       // client uptime
        RTMP_CLIENT_VER1,
        RTMP_CLIENT_VER2,
        RTMP_CLIENT_VER3,
        RTMP_CLIENT_VER4,
    };
    uint8_t clientdata[RTMP_HANDSHAKE_PACKET_SIZE];
    uint8_t serverdata[RTMP_HANDSHAKE_PACKET_SIZE+1];
    int i;
    int server_pos, client_pos;
    uint8_t digest[32], signature[32];
    int ret, type = 0;

    av_log(s, AV_LOG_DEBUG, "Handshaking...\n");

    av_lfg_init(&rnd, 0xDEADC0DE);
    // generate handshake packet - 1536 bytes of pseudorandom data
    for (i = 9; i <= RTMP_HANDSHAKE_PACKET_SIZE; i++)
        tosend[i] = av_lfg_get(&rnd) >> 24;

    if (CONFIG_FFRTMPCRYPT_PROTOCOL && rt->encrypted) {
        /* When the client wants to use RTMPE, we have to change the command
         * byte to 0x06 which means to use encrypted data and we have to set
         * the flash version to at least 9.0.115.0. */
        tosend[0] = 6;
        tosend[5] = 128;
        tosend[6] = 0;
        tosend[7] = 3;
        tosend[8] = 2;

        /* Initialize the Diffie-Hellmann context and generate the public key
         * to send to the server. */
        if ((ret = ff_rtmpe_gen_pub_key(rt->stream, tosend + 1)) < 0)
            return ret;
    }

    client_pos = rtmp_handshake_imprint_with_digest(tosend + 1, rt->encrypted);
    if (client_pos < 0)
        return client_pos;

    if ((ret = ffurl_write(rt->stream, tosend,
                           RTMP_HANDSHAKE_PACKET_SIZE + 1)) < 0) {
        av_log(s, AV_LOG_ERROR, "Cannot write RTMP handshake request\n");
        return ret;
    }

    if ((ret = ffurl_read_complete(rt->stream, serverdata,
                                   RTMP_HANDSHAKE_PACKET_SIZE + 1)) < 0) {
        av_log(s, AV_LOG_ERROR, "Cannot read RTMP handshake response\n");
        return ret;
    }

    if ((ret = ffurl_read_complete(rt->stream, clientdata,
                                   RTMP_HANDSHAKE_PACKET_SIZE)) < 0) {
        av_log(s, AV_LOG_ERROR, "Cannot read RTMP handshake response\n");
        return ret;
    }

    av_log(s, AV_LOG_DEBUG, "Type answer %d\n", serverdata[0]);
    av_log(s, AV_LOG_DEBUG, "Server version %d.%d.%d.%d\n",
           serverdata[5], serverdata[6], serverdata[7], serverdata[8]);

    if (rt->is_input && serverdata[5] >= 3) {
        server_pos = rtmp_validate_digest(serverdata + 1, 772);
        if (server_pos < 0)
            return server_pos;

        if (!server_pos) {
            type = 1;
            server_pos = rtmp_validate_digest(serverdata + 1, 8);
            if (server_pos < 0)
                return server_pos;

            if (!server_pos) {
                av_log(s, AV_LOG_ERROR, "Server response validating failed\n");
                return AVERROR(EIO);
            }
        }

        /* Generate SWFVerification token (SHA256 HMAC hash of decompressed SWF,
         * key are the last 32 bytes of the server handshake. */
        if (rt->swfsize) {
            if ((ret = rtmp_calc_swf_verification(s, rt, serverdata + 1 +
                                                  RTMP_HANDSHAKE_PACKET_SIZE - 32)) < 0)
                return ret;
        }

        ret = ff_rtmp_calc_digest(tosend + 1 + client_pos, 32, 0,
                                  rtmp_server_key, sizeof(rtmp_server_key),
                                  digest);
        if (ret < 0)
            return ret;

        ret = ff_rtmp_calc_digest(clientdata, RTMP_HANDSHAKE_PACKET_SIZE - 32,
                                  0, digest, 32, signature);
        if (ret < 0)
            return ret;

        if (CONFIG_FFRTMPCRYPT_PROTOCOL && rt->encrypted) {
            /* Compute the shared secret key sent by the server and initialize
             * the RC4 encryption. */
            if ((ret = ff_rtmpe_compute_secret_key(rt->stream, serverdata + 1,
                                                   tosend + 1, type)) < 0)
                return ret;

            /* Encrypt the signature received by the server. */
            ff_rtmpe_encrypt_sig(rt->stream, signature, digest, serverdata[0]);
        }

        if (memcmp(signature, clientdata + RTMP_HANDSHAKE_PACKET_SIZE - 32, 32)) {
            av_log(s, AV_LOG_ERROR, "Signature mismatch\n");
            return AVERROR(EIO);
        }

        for (i = 0; i < RTMP_HANDSHAKE_PACKET_SIZE; i++)
            tosend[i] = av_lfg_get(&rnd) >> 24;
        ret = ff_rtmp_calc_digest(serverdata + 1 + server_pos, 32, 0,
                                  rtmp_player_key, sizeof(rtmp_player_key),
                                  digest);
        if (ret < 0)
            return ret;

        ret = ff_rtmp_calc_digest(tosend, RTMP_HANDSHAKE_PACKET_SIZE - 32, 0,
                                  digest, 32,
                                  tosend + RTMP_HANDSHAKE_PACKET_SIZE - 32);
        if (ret < 0)
            return ret;

        if (CONFIG_FFRTMPCRYPT_PROTOCOL && rt->encrypted) {
            /* Encrypt the signature to be send to the server. */
            ff_rtmpe_encrypt_sig(rt->stream, tosend +
                                 RTMP_HANDSHAKE_PACKET_SIZE - 32, digest,
                                 serverdata[0]);
        }

        // write reply back to the server
        if ((ret = ffurl_write(rt->stream, tosend,
                               RTMP_HANDSHAKE_PACKET_SIZE)) < 0)
            return ret;

        if (CONFIG_FFRTMPCRYPT_PROTOCOL && rt->encrypted) {
            /* Set RC4 keys for encryption and update the keystreams. */
            if ((ret = ff_rtmpe_update_keystream(rt->stream)) < 0)
                return ret;
        }
    } else {
        if (CONFIG_FFRTMPCRYPT_PROTOCOL && rt->encrypted) {
            /* Compute the shared secret key sent by the server and initialize
             * the RC4 encryption. */
            if ((ret = ff_rtmpe_compute_secret_key(rt->stream, serverdata + 1,
                            tosend + 1, 1)) < 0)
                return ret;

            if (serverdata[0] == 9) {
                /* Encrypt the signature received by the server. */
                ff_rtmpe_encrypt_sig(rt->stream, signature, digest,
                                     serverdata[0]);
            }
        }

        if ((ret = ffurl_write(rt->stream, serverdata + 1,
                               RTMP_HANDSHAKE_PACKET_SIZE)) < 0)
            return ret;

        if (CONFIG_FFRTMPCRYPT_PROTOCOL && rt->encrypted) {
            /* Set RC4 keys for encryption and update the keystreams. */
            if ((ret = ff_rtmpe_update_keystream(rt->stream)) < 0)
                return ret;
        }
    }

    return 0;
}

static int rtmp_receive_hs_packet(RTMPContext* rt, uint32_t *first_int,
                                  uint32_t *second_int, char *arraydata,
                                  int size)
{
    int inoutsize;

    inoutsize = ffurl_read_complete(rt->stream, arraydata,
                                    RTMP_HANDSHAKE_PACKET_SIZE);
    if (inoutsize <= 0)
        return AVERROR(EIO);
    if (inoutsize != RTMP_HANDSHAKE_PACKET_SIZE) {
        av_log(rt, AV_LOG_ERROR, "Erroneous Message size %d"
               " not following standard\n", (int)inoutsize);
        return AVERROR(EINVAL);
    }

    *first_int  = AV_RB32(arraydata);
    *second_int = AV_RB32(arraydata + 4);
    return 0;
}

static int rtmp_send_hs_packet(RTMPContext* rt, uint32_t first_int,
                               uint32_t second_int, char *arraydata, int size)
{
    int inoutsize;

    AV_WB32(arraydata, first_int);
    AV_WB32(arraydata + 4, second_int);
    inoutsize = ffurl_write(rt->stream, arraydata,
                            RTMP_HANDSHAKE_PACKET_SIZE);
    if (inoutsize != RTMP_HANDSHAKE_PACKET_SIZE) {
        av_log(rt, AV_LOG_ERROR, "Unable to write answer\n");
        return AVERROR(EIO);
    }

    return 0;
}

/**
 * rtmp handshake server side
 */
static int rtmp_server_handshake(URLContext *s, RTMPContext *rt)
{
    uint8_t buffer[RTMP_HANDSHAKE_PACKET_SIZE];
    uint32_t hs_epoch;
    uint32_t hs_my_epoch;
    uint8_t hs_c1[RTMP_HANDSHAKE_PACKET_SIZE];
    uint8_t hs_s1[RTMP_HANDSHAKE_PACKET_SIZE];
    uint32_t zeroes;
    uint32_t temp       = 0;
    int randomidx       = 0;
    int inoutsize       = 0;
    int ret;

    inoutsize = ffurl_read_complete(rt->stream, buffer, 1);       // Receive C0
    if (inoutsize <= 0) {
        av_log(s, AV_LOG_ERROR, "Unable to read handshake\n");
        return AVERROR(EIO);
    }
    // Check Version
    if (buffer[0] != 3) {
        av_log(s, AV_LOG_ERROR, "RTMP protocol version mismatch\n");
        return AVERROR(EIO);
    }
    if (ffurl_write(rt->stream, buffer, 1) <= 0) {                 // Send S0
        av_log(s, AV_LOG_ERROR,
               "Unable to write answer - RTMP S0\n");
        return AVERROR(EIO);
    }
    /* Receive C1 */
    ret = rtmp_receive_hs_packet(rt, &hs_epoch, &zeroes, hs_c1,
                                 RTMP_HANDSHAKE_PACKET_SIZE);
    if (ret) {
        av_log(s, AV_LOG_ERROR, "RTMP Handshake C1 Error\n");
        return ret;
    }
    /* Send S1 */
    /* By now same epoch will be sent */
    hs_my_epoch = hs_epoch;
    /* Generate random */
    for (randomidx = 8; randomidx < (RTMP_HANDSHAKE_PACKET_SIZE);
         randomidx += 4)
        AV_WB32(hs_s1 + randomidx, av_get_random_seed());

    ret = rtmp_send_hs_packet(rt, hs_my_epoch, 0, hs_s1,
                              RTMP_HANDSHAKE_PACKET_SIZE);
    if (ret) {
        av_log(s, AV_LOG_ERROR, "RTMP Handshake S1 Error\n");
        return ret;
    }
    /* Send S2 */
    ret = rtmp_send_hs_packet(rt, hs_epoch, 0, hs_c1,
                              RTMP_HANDSHAKE_PACKET_SIZE);
    if (ret) {
        av_log(s, AV_LOG_ERROR, "RTMP Handshake S2 Error\n");
        return ret;
    }
    /* Receive C2 */
    ret = rtmp_receive_hs_packet(rt, &temp, &zeroes, buffer,
                                 RTMP_HANDSHAKE_PACKET_SIZE);
    if (ret) {
        av_log(s, AV_LOG_ERROR, "RTMP Handshake C2 Error\n");
        return ret;
    }
    if (temp != hs_my_epoch)
        av_log(s, AV_LOG_WARNING,
               "Erroneous C2 Message epoch does not match up with C1 epoch\n");
    if (memcmp(buffer + 8, hs_s1 + 8,
               RTMP_HANDSHAKE_PACKET_SIZE - 8))
        av_log(s, AV_LOG_WARNING,
               "Erroneous C2 Message random does not match up\n");

    return 0;
}

static int handle_chunk_size(URLContext *s, RTMPPacket *pkt)
{
    RTMPContext *rt = s->priv_data;
    int ret;

    if (pkt->size < 4) {
        av_log(s, AV_LOG_ERROR,
               "Too short chunk size change packet (%d)\n",
               pkt->size);
        return AVERROR_INVALIDDATA;
    }

    if (!rt->is_input) {
        /* Send the same chunk size change packet back to the server,
         * setting the outgoing chunk size to the same as the incoming one. */
        if ((ret = ff_rtmp_packet_write(rt->stream, pkt, rt->out_chunk_size,
                                        &rt->prev_pkt[1], &rt->nb_prev_pkt[1])) < 0)
            return ret;
        rt->out_chunk_size = AV_RB32(pkt->data);
    }

    rt->in_chunk_size = AV_RB32(pkt->data);
    if (rt->in_chunk_size <= 0) {
        av_log(s, AV_LOG_ERROR, "Incorrect chunk size %d\n",
               rt->in_chunk_size);
        return AVERROR_INVALIDDATA;
    }
    av_log(s, AV_LOG_DEBUG, "New incoming chunk size = %d\n",
           rt->in_chunk_size);

    return 0;
}

static int handle_user_control(URLContext *s, RTMPPacket *pkt)
{
    RTMPContext *rt = s->priv_data;
    int t, ret;

    if (pkt->size < 2) {
        av_log(s, AV_LOG_ERROR, "Too short user control packet (%d)\n",
               pkt->size);
        return AVERROR_INVALIDDATA;
    }

    t = AV_RB16(pkt->data);
    if (t == 6) { // PingRequest
        if ((ret = gen_pong(s, rt, pkt)) < 0)
            return ret;
    } else if (t == 26) {
        if (rt->swfsize) {
            if ((ret = gen_swf_verification(s, rt)) < 0)
                return ret;
        } else {
            av_log(s, AV_LOG_WARNING, "Ignoring SWFVerification request.\n");
        }
    }

    return 0;
}

static int handle_set_peer_bw(URLContext *s, RTMPPacket *pkt)
{
    RTMPContext *rt = s->priv_data;

    if (pkt->size < 4) {
        av_log(s, AV_LOG_ERROR,
               "Peer bandwidth packet is less than 4 bytes long (%d)\n",
               pkt->size);
        return AVERROR_INVALIDDATA;
    }

    // We currently don't check how much the peer has acknowledged of
    // what we have sent. To do that properly, we should call
    // gen_window_ack_size here, to tell the peer that we want an
    // acknowledgement with (at least) that interval.
    rt->max_sent_unacked = AV_RB32(pkt->data);
    if (rt->max_sent_unacked <= 0) {
        av_log(s, AV_LOG_ERROR, "Incorrect set peer bandwidth %d\n",
               rt->max_sent_unacked);
        return AVERROR_INVALIDDATA;

    }
    av_log(s, AV_LOG_DEBUG, "Max sent, unacked = %d\n", rt->max_sent_unacked);

    return 0;
}

static int handle_window_ack_size(URLContext *s, RTMPPacket *pkt)
{
    RTMPContext *rt = s->priv_data;

    if (pkt->size < 4) {
        av_log(s, AV_LOG_ERROR,
               "Too short window acknowledgement size packet (%d)\n",
               pkt->size);
        return AVERROR_INVALIDDATA;
    }

    rt->receive_report_size = AV_RB32(pkt->data);
    if (rt->receive_report_size <= 0) {
        av_log(s, AV_LOG_ERROR, "Incorrect window acknowledgement size %d\n",
               rt->receive_report_size);
        return AVERROR_INVALIDDATA;
    }
    av_log(s, AV_LOG_DEBUG, "Window acknowledgement size = %d\n", rt->receive_report_size);
    // Send an Acknowledgement packet after receiving half the maximum
    // size, to make sure the peer can keep on sending without waiting
    // for acknowledgements.
    rt->receive_report_size >>= 1;

    return 0;
}

static int do_adobe_auth(RTMPContext *rt, const char *user, const char *salt,
                         const char *opaque, const char *challenge)
{
    uint8_t hash[16];
    char hashstr[AV_BASE64_SIZE(sizeof(hash))], challenge2[10];
    struct AVMD5 *md5 = av_md5_alloc();
    if (!md5)
        return AVERROR(ENOMEM);

    snprintf(challenge2, sizeof(challenge2), "%08x", av_get_random_seed());

    av_md5_init(md5);
    av_md5_update(md5, user, strlen(user));
    av_md5_update(md5, salt, strlen(salt));
    av_md5_update(md5, rt->password, strlen(rt->password));
    av_md5_final(md5, hash);
    av_base64_encode(hashstr, sizeof(hashstr), hash,
                     sizeof(hash));
    av_md5_init(md5);
    av_md5_update(md5, hashstr, strlen(hashstr));
    if (opaque)
        av_md5_update(md5, opaque, strlen(opaque));
    else if (challenge)
        av_md5_update(md5, challenge, strlen(challenge));
    av_md5_update(md5, challenge2, strlen(challenge2));
    av_md5_final(md5, hash);
    av_base64_encode(hashstr, sizeof(hashstr), hash,
                     sizeof(hash));
    snprintf(rt->auth_params, sizeof(rt->auth_params),
             "?authmod=%s&user=%s&challenge=%s&response=%s",
             "adobe", user, challenge2, hashstr);
    if (opaque)
        av_strlcatf(rt->auth_params, sizeof(rt->auth_params),
                    "&opaque=%s", opaque);

    av_free(md5);
    return 0;
}

static int do_llnw_auth(RTMPContext *rt, const char *user, const char *nonce)
{
    uint8_t hash[16];
    char hashstr1[33], hashstr2[33];
    const char *realm = "live";
    const char *method = "publish";
    const char *qop = "auth";
    const char *nc = "00000001";
    char cnonce[10];
    struct AVMD5 *md5 = av_md5_alloc();
    if (!md5)
        return AVERROR(ENOMEM);

    snprintf(cnonce, sizeof(cnonce), "%08x", av_get_random_seed());

    av_md5_init(md5);
    av_md5_update(md5, user, strlen(user));
    av_md5_update(md5, ":", 1);
    av_md5_update(md5, realm, strlen(realm));
    av_md5_update(md5, ":", 1);
    av_md5_update(md5, rt->password, strlen(rt->password));
    av_md5_final(md5, hash);
    ff_data_to_hex(hashstr1, hash, 16, 1);
    hashstr1[32] = '\0';

    av_md5_init(md5);
    av_md5_update(md5, method, strlen(method));
    av_md5_update(md5, ":/", 2);
    av_md5_update(md5, rt->app, strlen(rt->app));
    if (!strchr(rt->app, '/'))
        av_md5_update(md5, "/_definst_", strlen("/_definst_"));
    av_md5_final(md5, hash);
    ff_data_to_hex(hashstr2, hash, 16, 1);
    hashstr2[32] = '\0';

    av_md5_init(md5);
    av_md5_update(md5, hashstr1, strlen(hashstr1));
    av_md5_update(md5, ":", 1);
    if (nonce)
        av_md5_update(md5, nonce, strlen(nonce));
    av_md5_update(md5, ":", 1);
    av_md5_update(md5, nc, strlen(nc));
    av_md5_update(md5, ":", 1);
    av_md5_update(md5, cnonce, strlen(cnonce));
    av_md5_update(md5, ":", 1);
    av_md5_update(md5, qop, strlen(qop));
    av_md5_update(md5, ":", 1);
    av_md5_update(md5, hashstr2, strlen(hashstr2));
    av_md5_final(md5, hash);
    ff_data_to_hex(hashstr1, hash, 16, 1);

    snprintf(rt->auth_params, sizeof(rt->auth_params),
             "?authmod=%s&user=%s&nonce=%s&cnonce=%s&nc=%s&response=%s",
             "llnw", user, nonce, cnonce, nc, hashstr1);

    av_free(md5);
    return 0;
}

static int handle_connect_error(URLContext *s, const char *desc)
{
    RTMPContext *rt = s->priv_data;
    char buf[300], *ptr, authmod[15];
    int i = 0, ret = 0;
    const char *user = "", *salt = "", *opaque = NULL,
               *challenge = NULL, *cptr = NULL, *nonce = NULL;

    if (!(cptr = strstr(desc, "authmod=adobe")) &&
        !(cptr = strstr(desc, "authmod=llnw"))) {
        av_log(s, AV_LOG_ERROR,
               "Unknown connect error (unsupported authentication method?)\n");
        return AVERROR_UNKNOWN;
    }
    cptr += strlen("authmod=");
    while (*cptr && *cptr != ' ' && i < sizeof(authmod) - 1)
        authmod[i++] = *cptr++;
    authmod[i] = '\0';

    if (!rt->username[0] || !rt->password[0]) {
        av_log(s, AV_LOG_ERROR, "No credentials set\n");
        return AVERROR_UNKNOWN;
    }

    if (strstr(desc, "?reason=authfailed")) {
        av_log(s, AV_LOG_ERROR, "Incorrect username/password\n");
        return AVERROR_UNKNOWN;
    } else if (strstr(desc, "?reason=nosuchuser")) {
        av_log(s, AV_LOG_ERROR, "Incorrect username\n");
        return AVERROR_UNKNOWN;
    }

    if (rt->auth_tried) {
        av_log(s, AV_LOG_ERROR, "Authentication failed\n");
        return AVERROR_UNKNOWN;
    }

    rt->auth_params[0] = '\0';

    if (strstr(desc, "code=403 need auth")) {
        snprintf(rt->auth_params, sizeof(rt->auth_params),
                 "?authmod=%s&user=%s", authmod, rt->username);
        return 0;
    }

    if (!(cptr = strstr(desc, "?reason=needauth"))) {
        av_log(s, AV_LOG_ERROR, "No auth parameters found\n");
        return AVERROR_UNKNOWN;
    }

    av_strlcpy(buf, cptr + 1, sizeof(buf));
    ptr = buf;

    while (ptr) {
        char *next  = strchr(ptr, '&');
        char *value = strchr(ptr, '=');
        if (next)
            *next++ = '\0';
        if (value) {
            *value++ = '\0';
            if (!strcmp(ptr, "user")) {
                user = value;
            } else if (!strcmp(ptr, "salt")) {
                salt = value;
            } else if (!strcmp(ptr, "opaque")) {
                opaque = value;
            } else if (!strcmp(ptr, "challenge")) {
                challenge = value;
            } else if (!strcmp(ptr, "nonce")) {
                nonce = value;
            } else {
                av_log(s, AV_LOG_INFO, "Ignoring unsupported var %s\n", ptr);
            }
        } else {
            av_log(s, AV_LOG_WARNING, "Variable %s has NULL value\n", ptr);
        }
        ptr = next;
    }

    if (!strcmp(authmod, "adobe")) {
        if ((ret = do_adobe_auth(rt, user, salt, opaque, challenge)) < 0)
            return ret;
    } else {
        if ((ret = do_llnw_auth(rt, user, nonce)) < 0)
            return ret;
    }

    rt->auth_tried = 1;
    return 0;
}

static int handle_invoke_error(URLContext *s, RTMPPacket *pkt)
{
    RTMPContext *rt = s->priv_data;
    const uint8_t *data_end = pkt->data + pkt->size;
    char *tracked_method = NULL;
    int level = AV_LOG_ERROR;
    uint8_t tmpstr[256];
    int ret;

    if ((ret = find_tracked_method(s, pkt, 9, &tracked_method)) < 0)
        return ret;

    if (!ff_amf_get_field_value(pkt->data + 9, data_end,
                                "description", tmpstr, sizeof(tmpstr))) {
        if (tracked_method && (!strcmp(tracked_method, "_checkbw")      ||
                               !strcmp(tracked_method, "releaseStream") ||
                               !strcmp(tracked_method, "FCSubscribe")   ||
                               !strcmp(tracked_method, "FCPublish"))) {
            /* Gracefully ignore Adobe-specific historical artifact errors. */
            level = AV_LOG_WARNING;
            ret = 0;
        } else if (tracked_method && !strcmp(tracked_method, "getStreamLength")) {
            level = rt->live ? AV_LOG_DEBUG : AV_LOG_WARNING;
            ret = 0;
        } else if (tracked_method && !strcmp(tracked_method, "connect")) {
            ret = handle_connect_error(s, tmpstr);
            if (!ret) {
                rt->do_reconnect = 1;
                level = AV_LOG_VERBOSE;
            }
        } else
            ret = AVERROR_UNKNOWN;
        av_log(s, level, "Server error: %s\n", tmpstr);
    }

    av_free(tracked_method);
    return ret;
}

static int write_begin(URLContext *s)
{
    RTMPContext *rt = s->priv_data;
    PutByteContext pbc;
    RTMPPacket spkt = { 0 };
    int ret;

    // Send Stream Begin 1
    if ((ret = ff_rtmp_packet_create(&spkt, RTMP_NETWORK_CHANNEL,
                                     RTMP_PT_USER_CONTROL, 0, 6)) < 0) {
        av_log(s, AV_LOG_ERROR, "Unable to create response packet\n");
        return ret;
    }

    bytestream2_init_writer(&pbc, spkt.data, spkt.size);
    bytestream2_put_be16(&pbc, 0);          // 0 -> Stream Begin
    bytestream2_put_be32(&pbc, rt->nb_streamid);

    ret = ff_rtmp_packet_write(rt->stream, &spkt, rt->out_chunk_size,
                               &rt->prev_pkt[1], &rt->nb_prev_pkt[1]);

    ff_rtmp_packet_destroy(&spkt);

    return ret;
}

static int write_status(URLContext *s, RTMPPacket *pkt,
                        const char *status, const char *filename)
{
    RTMPContext *rt = s->priv_data;
    RTMPPacket spkt = { 0 };
    char statusmsg[128];
    uint8_t *pp;
    int ret;

    if ((ret = ff_rtmp_packet_create(&spkt, RTMP_SYSTEM_CHANNEL,
                                     RTMP_PT_INVOKE, 0,
                                     RTMP_PKTDATA_DEFAULT_SIZE)) < 0) {
        av_log(s, AV_LOG_ERROR, "Unable to create response packet\n");
        return ret;
    }

    pp = spkt.data;
    spkt.extra = pkt->extra;
    ff_amf_write_string(&pp, "onStatus");
    ff_amf_write_number(&pp, 0);
    ff_amf_write_null(&pp);

    ff_amf_write_object_start(&pp);
    ff_amf_write_field_name(&pp, "level");
    ff_amf_write_string(&pp, "status");
    ff_amf_write_field_name(&pp, "code");
    ff_amf_write_string(&pp, status);
    ff_amf_write_field_name(&pp, "description");
    snprintf(statusmsg, sizeof(statusmsg),
             "%s is now published", filename);
    ff_amf_write_string(&pp, statusmsg);
    ff_amf_write_field_name(&pp, "details");
    ff_amf_write_string(&pp, filename);
    ff_amf_write_object_end(&pp);

    spkt.size = pp - spkt.data;
    ret = ff_rtmp_packet_write(rt->stream, &spkt, rt->out_chunk_size,
                               &rt->prev_pkt[1], &rt->nb_prev_pkt[1]);
    ff_rtmp_packet_destroy(&spkt);

    return ret;
}

static int send_invoke_response(URLContext *s, RTMPPacket *pkt)
{
    RTMPContext *rt = s->priv_data;
    double seqnum;
    char filename[128];
    char command[64];
    int stringlen;
    char *pchar;
    const uint8_t *p = pkt->data;
    uint8_t *pp      = NULL;
    RTMPPacket spkt  = { 0 };
    GetByteContext gbc;
    int ret;

    bytestream2_init(&gbc, p, pkt->size);
    if (ff_amf_read_string(&gbc, command, sizeof(command),
                           &stringlen)) {
        av_log(s, AV_LOG_ERROR, "Error in PT_INVOKE\n");
        return AVERROR_INVALIDDATA;
    }

    ret = ff_amf_read_number(&gbc, &seqnum);
    if (ret)
        return ret;
    ret = ff_amf_read_null(&gbc);
    if (ret)
        return ret;
    if (!strcmp(command, "FCPublish") ||
        !strcmp(command, "publish")) {
        ret = ff_amf_read_string(&gbc, filename,
                                 sizeof(filename), &stringlen);
        if (ret) {
            if (ret == AVERROR(EINVAL))
                av_log(s, AV_LOG_ERROR, "Unable to parse stream name - name too long?\n");
            else
                av_log(s, AV_LOG_ERROR, "Unable to parse stream name\n");
            return ret;
        }
        // check with url
        if (s->filename) {
            pchar = strrchr(s->filename, '/');
            if (!pchar) {
                av_log(s, AV_LOG_WARNING,
                       "Unable to find / in url %s, bad format\n",
                       s->filename);
                pchar = s->filename;
            }
            pchar++;
            if (strcmp(pchar, filename))
                av_log(s, AV_LOG_WARNING, "Unexpected stream %s, expecting"
                       " %s\n", filename, pchar);
        }
        rt->state = STATE_RECEIVING;
    }

    if (!strcmp(command, "FCPublish")) {
        if ((ret = ff_rtmp_packet_create(&spkt, RTMP_SYSTEM_CHANNEL,
                                         RTMP_PT_INVOKE, 0,
                                         RTMP_PKTDATA_DEFAULT_SIZE)) < 0) {
            av_log(s, AV_LOG_ERROR, "Unable to create response packet\n");
            return ret;
        }
        pp = spkt.data;
        ff_amf_write_string(&pp, "onFCPublish");
    } else if (!strcmp(command, "publish")) {
        ret = write_begin(s);
        if (ret < 0)
            return ret;

        // Send onStatus(NetStream.Publish.Start)
        return write_status(s, pkt, "NetStream.Publish.Start",
                           filename);
    } else if (!strcmp(command, "play")) {
        ret = write_begin(s);
        if (ret < 0)
            return ret;
        rt->state = STATE_SENDING;
        return write_status(s, pkt, "NetStream.Play.Start",
                            filename);
    } else {
        if ((ret = ff_rtmp_packet_create(&spkt, RTMP_SYSTEM_CHANNEL,
                                         RTMP_PT_INVOKE, 0,
                                         RTMP_PKTDATA_DEFAULT_SIZE)) < 0) {
            av_log(s, AV_LOG_ERROR, "Unable to create response packet\n");
            return ret;
        }
        pp = spkt.data;
        ff_amf_write_string(&pp, "_result");
        ff_amf_write_number(&pp, seqnum);
        ff_amf_write_null(&pp);
        if (!strcmp(command, "createStream")) {
            rt->nb_streamid++;
            if (rt->nb_streamid == 0 || rt->nb_streamid == 2)
                rt->nb_streamid++; /* Values 0 and 2 are reserved */
            ff_amf_write_number(&pp, rt->nb_streamid);
            /* By now we don't control which streams are removed in
             * deleteStream. There is no stream creation control
             * if a client creates more than 2^32 - 2 streams. */
        }
    }
    spkt.size = pp - spkt.data;
    ret = ff_rtmp_packet_write(rt->stream, &spkt, rt->out_chunk_size,
                               &rt->prev_pkt[1], &rt->nb_prev_pkt[1]);
    ff_rtmp_packet_destroy(&spkt);
    return ret;
}

/**
 * Read the AMF_NUMBER response ("_result") to a function call
 * (e.g. createStream()). This response should be made up of the AMF_STRING
 * "result", a NULL object and then the response encoded as AMF_NUMBER. On a
 * successful response, we will return set the value to number (otherwise number
 * will not be changed).
 *
 * @return 0 if reading the value succeeds, negative value otherwise
 */
static int read_number_result(RTMPPacket *pkt, double *number)
{
    // We only need to fit "_result" in this.
    uint8_t strbuffer[8];
    int stringlen;
    double numbuffer;
    GetByteContext gbc;

    bytestream2_init(&gbc, pkt->data, pkt->size);

    // Value 1/4: "_result" as AMF_STRING
    if (ff_amf_read_string(&gbc, strbuffer, sizeof(strbuffer), &stringlen))
        return AVERROR_INVALIDDATA;
    if (strcmp(strbuffer, "_result"))
        return AVERROR_INVALIDDATA;
    // Value 2/4: The callee reference number
    if (ff_amf_read_number(&gbc, &numbuffer))
        return AVERROR_INVALIDDATA;
    // Value 3/4: Null
    if (ff_amf_read_null(&gbc))
        return AVERROR_INVALIDDATA;
    // Value 4/4: The response as AMF_NUMBER
    if (ff_amf_read_number(&gbc, &numbuffer))
        return AVERROR_INVALIDDATA;
    else
        *number = numbuffer;

    return 0;
}

static int handle_invoke_result(URLContext *s, RTMPPacket *pkt)
{
    RTMPContext *rt = s->priv_data;
    char *tracked_method = NULL;
    int ret = 0;

    if ((ret = find_tracked_method(s, pkt, 10, &tracked_method)) < 0)
        return ret;

    if (!tracked_method) {
        /* Ignore this reply when the current method is not tracked. */
        return ret;
    }

    if (!strcmp(tracked_method, "connect")) {
        if (!rt->is_input) {
            if ((ret = gen_release_stream(s, rt)) < 0)
                goto fail;

            if ((ret = gen_fcpublish_stream(s, rt)) < 0)
                goto fail;
        } else {
            if ((ret = gen_window_ack_size(s, rt)) < 0)
                goto fail;
        }

        if ((ret = gen_create_stream(s, rt)) < 0)
            goto fail;

        if (rt->is_input) {
            /* Send the FCSubscribe command when the name of live
             * stream is defined by the user or if it's a live stream. */
            if (rt->subscribe) {
                if ((ret = gen_fcsubscribe_stream(s, rt, rt->subscribe)) < 0)
                    goto fail;
            } else if (rt->live == -1) {
                if ((ret = gen_fcsubscribe_stream(s, rt, rt->playpath)) < 0)
                    goto fail;
            }
        }
    } else if (!strcmp(tracked_method, "createStream")) {
        double stream_id;
        if (read_number_result(pkt, &stream_id)) {
            av_log(s, AV_LOG_WARNING, "Unexpected reply on connect()\n");
        } else {
            rt->stream_id = stream_id;
        }

        if (!rt->is_input) {
            if ((ret = gen_publish(s, rt)) < 0)
                goto fail;
        } else {
            if (rt->live != -1) {
                if ((ret = gen_get_stream_length(s, rt)) < 0)
                    goto fail;
            }
            if ((ret = gen_play(s, rt)) < 0)
                goto fail;
            if ((ret = gen_buffer_time(s, rt)) < 0)
                goto fail;
        }
    } else if (!strcmp(tracked_method, "getStreamLength")) {
        if (read_number_result(pkt, &rt->duration)) {
            av_log(s, AV_LOG_WARNING, "Unexpected reply on getStreamLength()\n");
        }
    }

fail:
    av_free(tracked_method);
    return ret;
}

static int handle_invoke_status(URLContext *s, RTMPPacket *pkt)
{
    RTMPContext *rt = s->priv_data;
    const uint8_t *data_end = pkt->data + pkt->size;
    const uint8_t *ptr = pkt->data + RTMP_HEADER;
    uint8_t tmpstr[256];
    int i, t;

    for (i = 0; i < 2; i++) {
        t = ff_amf_tag_size(ptr, data_end);
        if (t < 0)
            return 1;
        ptr += t;
    }

    t = ff_amf_get_field_value(ptr, data_end, "level", tmpstr, sizeof(tmpstr));
    if (!t && !strcmp(tmpstr, "error")) {
        t = ff_amf_get_field_value(ptr, data_end,
                                   "description", tmpstr, sizeof(tmpstr));
        if (t || !tmpstr[0])
            t = ff_amf_get_field_value(ptr, data_end, "code",
                                       tmpstr, sizeof(tmpstr));
        if (!t)
            av_log(s, AV_LOG_ERROR, "Server error: %s\n", tmpstr);
        return -1;
    }

    t = ff_amf_get_field_value(ptr, data_end, "code", tmpstr, sizeof(tmpstr));
    if (!t && !strcmp(tmpstr, "NetStream.Play.Start")) rt->state = STATE_PLAYING;
    if (!t && !strcmp(tmpstr, "NetStream.Play.Stop")) rt->state = STATE_STOPPED;
    if (!t && !strcmp(tmpstr, "NetStream.Play.UnpublishNotify")) rt->state = STATE_STOPPED;
    if (!t && !strcmp(tmpstr, "NetStream.Publish.Start")) rt->state = STATE_PUBLISHING;
    if (!t && !strcmp(tmpstr, "NetStream.Seek.Notify")) rt->state = STATE_PLAYING;

    return 0;
}

static int handle_invoke(URLContext *s, RTMPPacket *pkt)
{
    RTMPContext *rt = s->priv_data;
    int ret = 0;

    //TODO: check for the messages sent for wrong state?
    if (ff_amf_match_string(pkt->data, pkt->size, "_error")) {
        if ((ret = handle_invoke_error(s, pkt)) < 0)
            return ret;
    } else if (ff_amf_match_string(pkt->data, pkt->size, "_result")) {
        if ((ret = handle_invoke_result(s, pkt)) < 0)
            return ret;
    } else if (ff_amf_match_string(pkt->data, pkt->size, "onStatus")) {
        if ((ret = handle_invoke_status(s, pkt)) < 0)
            return ret;
    } else if (ff_amf_match_string(pkt->data, pkt->size, "onBWDone")) {
        if ((ret = gen_check_bw(s, rt)) < 0)
            return ret;
    } else if (ff_amf_match_string(pkt->data, pkt->size, "releaseStream") ||
               ff_amf_match_string(pkt->data, pkt->size, "FCPublish")     ||
               ff_amf_match_string(pkt->data, pkt->size, "publish")       ||
               ff_amf_match_string(pkt->data, pkt->size, "play")          ||
               ff_amf_match_string(pkt->data, pkt->size, "_checkbw")      ||
               ff_amf_match_string(pkt->data, pkt->size, "createStream")) {
        if ((ret = send_invoke_response(s, pkt)) < 0)
            return ret;
    }

    return ret;
}

static int update_offset(RTMPContext *rt, int size)
{
    int old_flv_size;

    // generate packet header and put data into buffer for FLV demuxer
    if (rt->flv_off < rt->flv_size) {
        // There is old unread data in the buffer, thus append at the end
        old_flv_size  = rt->flv_size;
        rt->flv_size += size;
    } else {
        // All data has been read, write the new data at the start of the buffer
        old_flv_size = 0;
        rt->flv_size = size;
        rt->flv_off  = 0;
    }

    return old_flv_size;
}

static int append_flv_data(RTMPContext *rt, RTMPPacket *pkt, int skip)
{
    int old_flv_size, ret;
    PutByteContext pbc;
    const uint8_t *data = pkt->data + skip;
    const int size      = pkt->size - skip;
    uint32_t ts         = pkt->timestamp;

    if (pkt->type == RTMP_PT_AUDIO) {
        rt->has_audio = 1;
    } else if (pkt->type == RTMP_PT_VIDEO) {
        rt->has_video = 1;
    }

    old_flv_size = update_offset(rt, size + 15);

    if ((ret = av_reallocp(&rt->flv_data, rt->flv_size)) < 0) {
        rt->flv_size = rt->flv_off = 0;
        return ret;
    }
    bytestream2_init_writer(&pbc, rt->flv_data, rt->flv_size);
    bytestream2_skip_p(&pbc, old_flv_size);
    bytestream2_put_byte(&pbc, pkt->type);
    bytestream2_put_be24(&pbc, size);
    bytestream2_put_be24(&pbc, ts);
    bytestream2_put_byte(&pbc, ts >> 24);
    bytestream2_put_be24(&pbc, 0);
    bytestream2_put_buffer(&pbc, data, size);
    bytestream2_put_be32(&pbc, size + RTMP_HEADER);

    return 0;
}

static int handle_notify(URLContext *s, RTMPPacket *pkt)
{
    RTMPContext *rt  = s->priv_data;
    uint8_t commandbuffer[64];
    char statusmsg[128];
    int stringlen, ret, skip = 0;
    GetByteContext gbc;

    bytestream2_init(&gbc, pkt->data, pkt->size);
    if (ff_amf_read_string(&gbc, commandbuffer, sizeof(commandbuffer),
                           &stringlen))
        return AVERROR_INVALIDDATA;

    if (!strcmp(commandbuffer, "onMetaData")) {
        // metadata properties should be stored in a mixed array
        if (bytestream2_get_byte(&gbc) == AMF_DATA_TYPE_MIXEDARRAY) {
            // We have found a metaData Array so flv can determine the streams
            // from this.
            rt->received_metadata = 1;
            // skip 32-bit max array index
            bytestream2_skip(&gbc, 4);
            while (bytestream2_get_bytes_left(&gbc) > 3) {
                if (ff_amf_get_string(&gbc, statusmsg, sizeof(statusmsg),
                                      &stringlen))
                    return AVERROR_INVALIDDATA;
                // We do not care about the content of the property (yet).
                stringlen = ff_amf_tag_size(gbc.buffer, gbc.buffer_end);
                if (stringlen < 0)
                    return AVERROR_INVALIDDATA;
                bytestream2_skip(&gbc, stringlen);

                // The presence of the following properties indicates that the
                // respective streams are present.
                if (!strcmp(statusmsg, "videocodecid")) {
                    rt->has_video = 1;
                }
                if (!strcmp(statusmsg, "audiocodecid")) {
                    rt->has_audio = 1;
                }
            }
            if (bytestream2_get_be24(&gbc) != AMF_END_OF_OBJECT)
                return AVERROR_INVALIDDATA;
        }
    }

    // Skip the @setDataFrame string and validate it is a notification
    if (!strcmp(commandbuffer, "@setDataFrame")) {
        skip = gbc.buffer - pkt->data;
        ret = ff_amf_read_string(&gbc, statusmsg,
                                 sizeof(statusmsg), &stringlen);
        if (ret < 0)
            return AVERROR_INVALIDDATA;
    }

    return append_flv_data(rt, pkt, skip);
}

/**
 * Parse received packet and possibly perform some action depending on
 * the packet contents.
 * @return 0 for no errors, negative values for serious errors which prevent
 *         further communications, positive values for uncritical errors
 */
static int rtmp_parse_result(URLContext *s, RTMPContext *rt, RTMPPacket *pkt)
{
    int ret;

#ifdef DEBUG
    ff_rtmp_packet_dump(s, pkt);
#endif

    switch (pkt->type) {
    case RTMP_PT_BYTES_READ:
        av_log(s, AV_LOG_TRACE, "received bytes read report\n");
        break;
    case RTMP_PT_CHUNK_SIZE:
        if ((ret = handle_chunk_size(s, pkt)) < 0)
            return ret;
        break;
    case RTMP_PT_USER_CONTROL:
        if ((ret = handle_user_control(s, pkt)) < 0)
            return ret;
        break;
    case RTMP_PT_SET_PEER_BW:
        if ((ret = handle_set_peer_bw(s, pkt)) < 0)
            return ret;
        break;
    case RTMP_PT_WINDOW_ACK_SIZE:
        if ((ret = handle_window_ack_size(s, pkt)) < 0)
            return ret;
        break;
    case RTMP_PT_INVOKE:
        if ((ret = handle_invoke(s, pkt)) < 0)
            return ret;
        break;
    case RTMP_PT_VIDEO:
    case RTMP_PT_AUDIO:
    case RTMP_PT_METADATA:
    case RTMP_PT_NOTIFY:
        /* Audio, Video and Metadata packets are parsed in get_packet() */
        break;
    default:
        av_log(s, AV_LOG_VERBOSE, "Unknown packet type received 0x%02X\n", pkt->type);
        break;
    }
    return 0;
}

static int handle_metadata(RTMPContext *rt, RTMPPacket *pkt)
{
    int ret, old_flv_size, type;
    const uint8_t *next;
    uint8_t *p;
    uint32_t size;
    uint32_t ts, cts, pts = 0;

    old_flv_size = update_offset(rt, pkt->size);

    if ((ret = av_reallocp(&rt->flv_data, rt->flv_size)) < 0) {
        rt->flv_size = rt->flv_off = 0;
        return ret;
    }

    next = pkt->data;
    p    = rt->flv_data + old_flv_size;

    /* copy data while rewriting timestamps */
    ts = pkt->timestamp;

    while (next - pkt->data < pkt->size - RTMP_HEADER) {
        type = bytestream_get_byte(&next);
        size = bytestream_get_be24(&next);
        cts  = bytestream_get_be24(&next);
        cts |= bytestream_get_byte(&next) << 24;
        if (!pts)
            pts = cts;
        ts += cts - pts;
        pts = cts;
        if (size + 3 + 4 > pkt->data + pkt->size - next)
            break;
        bytestream_put_byte(&p, type);
        bytestream_put_be24(&p, size);
        bytestream_put_be24(&p, ts);
        bytestream_put_byte(&p, ts >> 24);
        memcpy(p, next, size + 3 + 4);
        p    += size + 3;
        bytestream_put_be32(&p, size + RTMP_HEADER);
        next += size + 3 + 4;
    }
    if (p != rt->flv_data + rt->flv_size) {
        av_log(NULL, AV_LOG_WARNING, "Incomplete flv packets in "
                                     "RTMP_PT_METADATA packet\n");
        rt->flv_size = p - rt->flv_data;
    }

    return 0;
}

/**
 * Interact with the server by receiving and sending RTMP packets until
 * there is some significant data (media data or expected status notification).
 *
 * @param s          reading context
 * @param for_header non-zero value tells function to work until it
 * gets notification from the server that playing has been started,
 * otherwise function will work until some media data is received (or
 * an error happens)
 * @return 0 for successful operation, negative value in case of error
 */
static int get_packet(URLContext *s, int for_header)
{
    RTMPContext *rt = s->priv_data;
    int ret;

    if (rt->state == STATE_STOPPED)
        return AVERROR_EOF;

    for (;;) {
        RTMPPacket rpkt = { 0 };
        if ((ret = ff_rtmp_packet_read(rt->stream, &rpkt,
                                       rt->in_chunk_size, &rt->prev_pkt[0],
                                       &rt->nb_prev_pkt[0])) <= 0) {
            if (ret == 0) {
                return AVERROR(EAGAIN);
            } else {
                return AVERROR(EIO);
            }
        }

        // Track timestamp for later use
        rt->last_timestamp = rpkt.timestamp;

        rt->bytes_read += ret;
        if (rt->bytes_read - rt->last_bytes_read > rt->receive_report_size) {
            av_log(s, AV_LOG_DEBUG, "Sending bytes read report\n");
            if ((ret = gen_bytes_read(s, rt, rpkt.timestamp + 1)) < 0)
                return ret;
            rt->last_bytes_read = rt->bytes_read;
        }

        ret = rtmp_parse_result(s, rt, &rpkt);

        // At this point we must check if we are in the seek state and continue
        // with the next packet. handle_invoke will get us out of this state
        // when the right message is encountered
        if (rt->state == STATE_SEEKING) {
            ff_rtmp_packet_destroy(&rpkt);
            // We continue, let the natural flow of things happen:
            // AVERROR(EAGAIN) or handle_invoke gets us out of here
            continue;
        }

        if (ret < 0) {//serious error in current packet
            ff_rtmp_packet_destroy(&rpkt);
            return ret;
        }
        if (rt->do_reconnect && for_header) {
            ff_rtmp_packet_destroy(&rpkt);
            return 0;
        }
        if (rt->state == STATE_STOPPED) {
            ff_rtmp_packet_destroy(&rpkt);
            return AVERROR_EOF;
        }
        if (for_header && (rt->state == STATE_PLAYING    ||
                           rt->state == STATE_PUBLISHING ||
                           rt->state == STATE_SENDING    ||
                           rt->state == STATE_RECEIVING)) {
            ff_rtmp_packet_destroy(&rpkt);
            return 0;
        }
        if (!rpkt.size || !rt->is_input) {
            ff_rtmp_packet_destroy(&rpkt);
            continue;
        }
        if (rpkt.type == RTMP_PT_VIDEO || rpkt.type == RTMP_PT_AUDIO) {
            ret = append_flv_data(rt, &rpkt, 0);
            ff_rtmp_packet_destroy(&rpkt);
            return ret;
        } else if (rpkt.type == RTMP_PT_NOTIFY) {
            ret = handle_notify(s, &rpkt);
            ff_rtmp_packet_destroy(&rpkt);
            return ret;
        } else if (rpkt.type == RTMP_PT_METADATA) {
            ret = handle_metadata(rt, &rpkt);
            ff_rtmp_packet_destroy(&rpkt);
            return ret;
        }
        ff_rtmp_packet_destroy(&rpkt);
    }
}

static int rtmp_close(URLContext *h)
{
    RTMPContext *rt = h->priv_data;
    int ret = 0, i, j;

    if (!rt->is_input) {
        rt->flv_data = NULL;
        if (rt->out_pkt.size)
            ff_rtmp_packet_destroy(&rt->out_pkt);
        if (rt->state > STATE_FCPUBLISH)
            ret = gen_fcunpublish_stream(h, rt);
    }
    if (rt->state > STATE_HANDSHAKED)
        ret = gen_delete_stream(h, rt);
    for (i = 0; i < 2; i++) {
        for (j = 0; j < rt->nb_prev_pkt[i]; j++)
            ff_rtmp_packet_destroy(&rt->prev_pkt[i][j]);
        av_freep(&rt->prev_pkt[i]);
    }

    free_tracked_methods(rt);
    av_freep(&rt->flv_data);
    ffurl_close(rt->stream);
    return ret;
}

/**
 * Insert a fake onMetadata packet into the FLV stream to notify the FLV
 * demuxer about the duration of the stream.
 *
 * This should only be done if there was no real onMetadata packet sent by the
 * server at the start of the stream and if we were able to retrieve a valid
 * duration via a getStreamLength call.
 *
 * @return 0 for successful operation, negative value in case of error
 */
static int inject_fake_duration_metadata(RTMPContext *rt)
{
    // We need to insert the metadata packet directly after the FLV
    // header, i.e. we need to move all other already read data by the
    // size of our fake metadata packet.

    uint8_t* p;
    // Keep old flv_data pointer
    uint8_t* old_flv_data = rt->flv_data;
    // Allocate a new flv_data pointer with enough space for the additional package
    if (!(rt->flv_data = av_malloc(rt->flv_size + 55))) {
        rt->flv_data = old_flv_data;
        return AVERROR(ENOMEM);
    }

    // Copy FLV header
    memcpy(rt->flv_data, old_flv_data, 13);
    // Copy remaining packets
    memcpy(rt->flv_data + 13 + 55, old_flv_data + 13, rt->flv_size - 13);
    // Increase the size by the injected packet
    rt->flv_size += 55;
    // Delete the old FLV data
    av_freep(&old_flv_data);

    p = rt->flv_data + 13;
    bytestream_put_byte(&p, FLV_TAG_TYPE_META);
    bytestream_put_be24(&p, 40); // size of data part (sum of all parts below)
    bytestream_put_be24(&p, 0);  // timestamp
    bytestream_put_be32(&p, 0);  // reserved

    // first event name as a string
    bytestream_put_byte(&p, AMF_DATA_TYPE_STRING);
    // "onMetaData" as AMF string
    bytestream_put_be16(&p, 10);
    bytestream_put_buffer(&p, "onMetaData", 10);

    // mixed array (hash) with size and string/type/data tuples
    bytestream_put_byte(&p, AMF_DATA_TYPE_MIXEDARRAY);
    bytestream_put_be32(&p, 1); // metadata_count

    // "duration" as AMF string
    bytestream_put_be16(&p, 8);
    bytestream_put_buffer(&p, "duration", 8);
    bytestream_put_byte(&p, AMF_DATA_TYPE_NUMBER);
    bytestream_put_be64(&p, av_double2int(rt->duration));

    // Finalise object
    bytestream_put_be16(&p, 0); // Empty string
    bytestream_put_byte(&p, AMF_END_OF_OBJECT);
    bytestream_put_be32(&p, 40 + RTMP_HEADER); // size of data part (sum of all parts above)

    return 0;
}

/**
 * Open RTMP connection and verify that the stream can be played.
 *
 * URL syntax: rtmp://server[:port][/app][/playpath]
 *             where 'app' is first one or two directories in the path
 *             (e.g. /ondemand/, /flash/live/, etc.)
 *             and 'playpath' is a file name (the rest of the path,
 *             may be prefixed with "mp4:")
 */
static int rtmp_open(URLContext *s, const char *uri, int flags, AVDictionary **opts)
{
    RTMPContext *rt = s->priv_data;
    char proto[8], hostname[256], path[1024], auth[100], *fname;
    char *old_app, *qmark, *n, fname_buffer[1024];
    uint8_t buf[2048];
    int port;
    int ret;

    if (rt->listen_timeout > 0)
        rt->listen = 1;

    rt->is_input = !(flags & AVIO_FLAG_WRITE);

    av_url_split(proto, sizeof(proto), auth, sizeof(auth),
                 hostname, sizeof(hostname), &port,
                 path, sizeof(path), s->filename);

    n = strchr(path, ' ');
    if (n) {
        av_log(s, AV_LOG_WARNING,
               "Detected librtmp style URL parameters, these aren't supported "
               "by the libavformat internal RTMP handler currently enabled. "
               "See the documentation for the correct way to pass parameters.\n");
        *n = '\0'; // Trim not supported part
    }

    if (auth[0]) {
        char *ptr = strchr(auth, ':');
        if (ptr) {
            *ptr = '\0';
            av_strlcpy(rt->username, auth, sizeof(rt->username));
            av_strlcpy(rt->password, ptr + 1, sizeof(rt->password));
        }
    }

    if (rt->listen && strcmp(proto, "rtmp")) {
        av_log(s, AV_LOG_ERROR, "rtmp_listen not available for %s\n",
               proto);
        return AVERROR(EINVAL);
    }
    if (!strcmp(proto, "rtmpt") || !strcmp(proto, "rtmpts")) {
        if (!strcmp(proto, "rtmpts"))
            av_dict_set(opts, "ffrtmphttp_tls", "1", 1);

        /* open the http tunneling connection */
        ff_url_join(buf, sizeof(buf), "ffrtmphttp", NULL, hostname, port, NULL);
    } else if (!strcmp(proto, "rtmps")) {
        /* open the tls connection */
        if (port < 0)
            port = RTMPS_DEFAULT_PORT;
        ff_url_join(buf, sizeof(buf), "tls", NULL, hostname, port, NULL);
    } else if (!strcmp(proto, "rtmpe") || (!strcmp(proto, "rtmpte"))) {
        if (!strcmp(proto, "rtmpte"))
            av_dict_set(opts, "ffrtmpcrypt_tunneling", "1", 1);

        /* open the encrypted connection */
        ff_url_join(buf, sizeof(buf), "ffrtmpcrypt", NULL, hostname, port, NULL);
        rt->encrypted = 1;
    } else {
        /* open the tcp connection */
        if (port < 0)
            port = RTMP_DEFAULT_PORT;
        if (rt->listen)
            ff_url_join(buf, sizeof(buf), "tcp", NULL, hostname, port,
                        "?listen&listen_timeout=%d",
                        rt->listen_timeout * 1000);
        else
            ff_url_join(buf, sizeof(buf), "tcp", NULL, hostname, port, NULL);
    }

reconnect:
    if ((ret = ffurl_open_whitelist(&rt->stream, buf, AVIO_FLAG_READ_WRITE,
                                    &s->interrupt_callback, opts,
                                    s->protocol_whitelist, s->protocol_blacklist, s)) < 0) {
        av_log(s , AV_LOG_ERROR, "Cannot open connection %s\n", buf);
        goto fail;
    }

    if (rt->swfverify) {
        if ((ret = rtmp_calc_swfhash(s)) < 0)
            goto fail;
    }

    rt->state = STATE_START;
    if (!rt->listen && (ret = rtmp_handshake(s, rt)) < 0)
        goto fail;
    if (rt->listen && (ret = rtmp_server_handshake(s, rt)) < 0)
        goto fail;

    rt->out_chunk_size = 128;
    rt->in_chunk_size  = 128; // Probably overwritten later
    rt->state = STATE_HANDSHAKED;

    // Keep the application name when it has been defined by the user.
    old_app = rt->app;

    rt->app = av_malloc(APP_MAX_LENGTH);
    if (!rt->app) {
        ret = AVERROR(ENOMEM);
        goto fail;
    }

    //extract "app" part from path
    qmark = strchr(path, '?');
    if (qmark && strstr(qmark, "slist=")) {
        char* amp;
        // After slist we have the playpath, the full path is used as app
        av_strlcpy(rt->app, path + 1, APP_MAX_LENGTH);
        fname = strstr(path, "slist=") + 6;
        // Strip any further query parameters from fname
        amp = strchr(fname, '&');
        if (amp) {
            av_strlcpy(fname_buffer, fname, FFMIN(amp - fname + 1,
                                                  sizeof(fname_buffer)));
            fname = fname_buffer;
        }
    } else if (!strncmp(path, "/ondemand/", 10)) {
        fname = path + 10;
        memcpy(rt->app, "ondemand", 9);
    } else {
        char *next = *path ? path + 1 : path;
        char *p = strchr(next, '/');
        if (!p) {
            if (old_app) {
                // If name of application has been defined by the user, assume that
                // playpath is provided in the URL
                fname = next;
            } else {
                fname = NULL;
                av_strlcpy(rt->app, next, APP_MAX_LENGTH);
            }
        } else {
            // make sure we do not mismatch a playpath for an application instance
            char *c = strchr(p + 1, ':');
            fname = strchr(p + 1, '/');
            if (!fname || (c && c < fname)) {
                fname = p + 1;
                av_strlcpy(rt->app, path + 1, FFMIN(p - path, APP_MAX_LENGTH));
            } else {
                fname++;
                av_strlcpy(rt->app, path + 1, FFMIN(fname - path - 1, APP_MAX_LENGTH));
            }
        }
    }

    if (old_app) {
        // The name of application has been defined by the user, override it.
        if (strlen(old_app) >= APP_MAX_LENGTH) {
            ret = AVERROR(EINVAL);
            goto fail;
        }
        av_free(rt->app);
        rt->app = old_app;
    }

    if (!rt->playpath) {
        rt->playpath = av_malloc(PLAYPATH_MAX_LENGTH);
        if (!rt->playpath) {
            ret = AVERROR(ENOMEM);
            goto fail;
        }

        if (fname) {
            int len = strlen(fname);
            if (!strchr(fname, ':') && len >= 4 &&
                (!strcmp(fname + len - 4, ".f4v") ||
                 !strcmp(fname + len - 4, ".mp4"))) {
                memcpy(rt->playpath, "mp4:", 5);
            } else {
                if (len >= 4 && !strcmp(fname + len - 4, ".flv"))
                    fname[len - 4] = '\0';
                rt->playpath[0] = 0;
            }
            av_strlcat(rt->playpath, fname, PLAYPATH_MAX_LENGTH);
        } else {
            rt->playpath[0] = '\0';
        }
    }

    if (!rt->tcurl) {
        rt->tcurl = av_malloc(TCURL_MAX_LENGTH);
        if (!rt->tcurl) {
            ret = AVERROR(ENOMEM);
            goto fail;
        }
        ff_url_join(rt->tcurl, TCURL_MAX_LENGTH, proto, NULL, hostname,
                    port, "/%s", rt->app);
    }

    if (!rt->flashver) {
        rt->flashver = av_malloc(FLASHVER_MAX_LENGTH);
        if (!rt->flashver) {
            ret = AVERROR(ENOMEM);
            goto fail;
        }
        if (rt->is_input) {
            snprintf(rt->flashver, FLASHVER_MAX_LENGTH, "%s %d,%d,%d,%d",
                    RTMP_CLIENT_PLATFORM, RTMP_CLIENT_VER1, RTMP_CLIENT_VER2,
                    RTMP_CLIENT_VER3, RTMP_CLIENT_VER4);
        } else {
            snprintf(rt->flashver, FLASHVER_MAX_LENGTH,
                    "FMLE/3.0 (compatible; %s)", LIBAVFORMAT_IDENT);
        }
    }

    rt->receive_report_size = 1048576;
    rt->bytes_read = 0;
    rt->has_audio = 0;
    rt->has_video = 0;
    rt->received_metadata = 0;
    rt->last_bytes_read = 0;
    rt->max_sent_unacked = 2500000;
    rt->duration = 0;

    av_log(s, AV_LOG_DEBUG, "Proto = %s, path = %s, app = %s, fname = %s\n",
           proto, path, rt->app, rt->playpath);
    if (!rt->listen) {
        if ((ret = gen_connect(s, rt)) < 0)
            goto fail;
    } else {
        if ((ret = read_connect(s, s->priv_data)) < 0)
            goto fail;
    }

    do {
        ret = get_packet(s, 1);
    } while (ret == AVERROR(EAGAIN));
    if (ret < 0)
        goto fail;

    if (rt->do_reconnect) {
        int i;
        ffurl_close(rt->stream);
        rt->stream       = NULL;
        rt->do_reconnect = 0;
        rt->nb_invokes   = 0;
        for (i = 0; i < 2; i++)
            memset(rt->prev_pkt[i], 0,
                   sizeof(**rt->prev_pkt) * rt->nb_prev_pkt[i]);
        free_tracked_methods(rt);
        goto reconnect;
    }

    if (rt->is_input) {
        // generate FLV header for demuxer
        rt->flv_size = 13;
        if ((ret = av_reallocp(&rt->flv_data, rt->flv_size)) < 0)
            goto fail;
        rt->flv_off  = 0;
        memcpy(rt->flv_data, "FLV\1\0\0\0\0\011\0\0\0\0", rt->flv_size);

        // Read packets until we reach the first A/V packet or read metadata.
        // If there was a metadata package in front of the A/V packets, we can
        // build the FLV header from this. If we do not receive any metadata,
        // the FLV decoder will allocate the needed streams when their first
        // audio or video packet arrives.
        while (!rt->has_audio && !rt->has_video && !rt->received_metadata) {
            if ((ret = get_packet(s, 0)) < 0)
               goto fail;
        }

        // Either after we have read the metadata or (if there is none) the
        // first packet of an A/V stream, we have a better knowledge about the
        // streams, so set the FLV header accordingly.
        if (rt->has_audio) {
            rt->flv_data[4] |= FLV_HEADER_FLAG_HASAUDIO;
        }
        if (rt->has_video) {
            rt->flv_data[4] |= FLV_HEADER_FLAG_HASVIDEO;
        }

        // If we received the first packet of an A/V stream and no metadata but
        // the server returned a valid duration, create a fake metadata packet
        // to inform the FLV decoder about the duration.
        if (!rt->received_metadata && rt->duration > 0) {
            if ((ret = inject_fake_duration_metadata(rt)) < 0)
                goto fail;
        }
    } else {
        rt->flv_size = 0;
        rt->flv_data = NULL;
        rt->flv_off  = 0;
        rt->skip_bytes = 13;
    }

    s->max_packet_size = rt->stream->max_packet_size;
    s->is_streamed     = 1;
    return 0;

fail:
    av_dict_free(opts);
    rtmp_close(s);
    return ret;
}

static int rtmp_read(URLContext *s, uint8_t *buf, int size)
{
    RTMPContext *rt = s->priv_data;
    int orig_size = size;
    int ret;

    while (size > 0) {
        int data_left = rt->flv_size - rt->flv_off;

        if (data_left >= size) {
            memcpy(buf, rt->flv_data + rt->flv_off, size);
            rt->flv_off += size;
            return orig_size;
        }
        if (data_left > 0) {
            memcpy(buf, rt->flv_data + rt->flv_off, data_left);
            buf  += data_left;
            size -= data_left;
            rt->flv_off = rt->flv_size;
            return data_left;
        }
        if ((ret = get_packet(s, 0)) < 0)
           return ret;
    }
    return orig_size;
}

static int64_t rtmp_seek(URLContext *s, int stream_index, int64_t timestamp,
                         int flags)
{
    RTMPContext *rt = s->priv_data;
    int ret;
    av_log(s, AV_LOG_DEBUG,
           "Seek on stream index %d at timestamp %"PRId64" with flags %08x\n",
           stream_index, timestamp, flags);
    if ((ret = gen_seek(s, rt, timestamp)) < 0) {
        av_log(s, AV_LOG_ERROR,
               "Unable to send seek command on stream index %d at timestamp "
               "%"PRId64" with flags %08x\n",
               stream_index, timestamp, flags);
        return ret;
    }
    rt->flv_off = rt->flv_size;
    rt->state = STATE_SEEKING;
    return timestamp;
}

static int rtmp_pause(URLContext *s, int pause)
{
    RTMPContext *rt = s->priv_data;
    int ret;
    av_log(s, AV_LOG_DEBUG, "Pause at timestamp %d\n",
           rt->last_timestamp);
    if ((ret = gen_pause(s, rt, pause, rt->last_timestamp)) < 0) {
        av_log(s, AV_LOG_ERROR, "Unable to send pause command at timestamp %d\n",
               rt->last_timestamp);
        return ret;
    }
    return 0;
}

static int rtmp_write(URLContext *s, const uint8_t *buf, int size)
{
    RTMPContext *rt = s->priv_data;
    int size_temp = size;
    int pktsize, pkttype, copy;
    uint32_t ts;
    const uint8_t *buf_temp = buf;
    uint8_t c;
    int ret;

    do {
        if (rt->skip_bytes) {
            int skip = FFMIN(rt->skip_bytes, size_temp);
            buf_temp       += skip;
            size_temp      -= skip;
            rt->skip_bytes -= skip;
            continue;
        }

        if (rt->flv_header_bytes < RTMP_HEADER) {
            const uint8_t *header = rt->flv_header;
            int channel = RTMP_AUDIO_CHANNEL;

            copy = FFMIN(RTMP_HEADER - rt->flv_header_bytes, size_temp);
            bytestream_get_buffer(&buf_temp, rt->flv_header + rt->flv_header_bytes, copy);
            rt->flv_header_bytes += copy;
            size_temp            -= copy;
            if (rt->flv_header_bytes < RTMP_HEADER)
                break;

            pkttype = bytestream_get_byte(&header);
            pktsize = bytestream_get_be24(&header);
            ts = bytestream_get_be24(&header);
            ts |= bytestream_get_byte(&header) << 24;
            bytestream_get_be24(&header);
            rt->flv_size = pktsize;

            if (pkttype == RTMP_PT_VIDEO)
                channel = RTMP_VIDEO_CHANNEL;

            if (((pkttype == RTMP_PT_VIDEO || pkttype == RTMP_PT_AUDIO) && ts == 0) ||
                pkttype == RTMP_PT_NOTIFY) {
                if ((ret = ff_rtmp_check_alloc_array(&rt->prev_pkt[1],
                                                     &rt->nb_prev_pkt[1],
                                                     channel)) < 0)
                    return ret;
                // Force sending a full 12 bytes header by clearing the
                // channel id, to make it not match a potential earlier
                // packet in the same channel.
                rt->prev_pkt[1][channel].channel_id = 0;
            }

            //this can be a big packet, it's better to send it right here
            if ((ret = ff_rtmp_packet_create(&rt->out_pkt, channel,
                                             pkttype, ts, pktsize)) < 0)
                return ret;

            rt->out_pkt.extra = rt->stream_id;
            rt->flv_data = rt->out_pkt.data;
        }

        copy = FFMIN(rt->flv_size - rt->flv_off, size_temp);
        bytestream_get_buffer(&buf_temp, rt->flv_data + rt->flv_off, copy);
        rt->flv_off += copy;
        size_temp   -= copy;

        if (rt->flv_off == rt->flv_size) {
            rt->skip_bytes = 4;

            if (rt->out_pkt.type == RTMP_PT_NOTIFY) {
                // For onMetaData and |RtmpSampleAccess packets, we want
                // @setDataFrame prepended to the packet before it gets sent.
                // However, not all RTMP_PT_NOTIFY packets (e.g., onTextData
                // and onCuePoint).
                uint8_t commandbuffer[64];
                int stringlen = 0;
                GetByteContext gbc;

                bytestream2_init(&gbc, rt->flv_data, rt->flv_size);
                if (!ff_amf_read_string(&gbc, commandbuffer, sizeof(commandbuffer),
                                        &stringlen)) {
                    if (!strcmp(commandbuffer, "onMetaData") ||
                        !strcmp(commandbuffer, "|RtmpSampleAccess")) {
                        uint8_t *ptr;
                        if ((ret = av_reallocp(&rt->out_pkt.data, rt->out_pkt.size + 16)) < 0) {
                            rt->flv_size = rt->flv_off = rt->flv_header_bytes = 0;
                            return ret;
                        }
                        memmove(rt->out_pkt.data + 16, rt->out_pkt.data, rt->out_pkt.size);
                        rt->out_pkt.size += 16;
                        ptr = rt->out_pkt.data;
                        ff_amf_write_string(&ptr, "@setDataFrame");
                    }
                }
            }

            if ((ret = rtmp_send_packet(rt, &rt->out_pkt, 0)) < 0)
                return ret;
            rt->flv_size = 0;
            rt->flv_off = 0;
            rt->flv_header_bytes = 0;
            rt->flv_nb_packets++;
        }
    } while (buf_temp - buf < size);

    if (rt->flv_nb_packets < rt->flush_interval)
        return size;
    rt->flv_nb_packets = 0;

    /* set stream into nonblocking mode */
    rt->stream->flags |= AVIO_FLAG_NONBLOCK;

    /* try to read one byte from the stream */
    ret = ffurl_read(rt->stream, &c, 1);

    /* switch the stream back into blocking mode */
    rt->stream->flags &= ~AVIO_FLAG_NONBLOCK;

    if (ret == AVERROR(EAGAIN)) {
        /* no incoming data to handle */
        return size;
    } else if (ret < 0) {
        return ret;
    } else if (ret == 1) {
        RTMPPacket rpkt = { 0 };

        if ((ret = ff_rtmp_packet_read_internal(rt->stream, &rpkt,
                                                rt->in_chunk_size,
                                                &rt->prev_pkt[0],
                                                &rt->nb_prev_pkt[0], c)) <= 0)
             return ret;

        if ((ret = rtmp_parse_result(s, rt, &rpkt)) < 0)
            return ret;

        ff_rtmp_packet_destroy(&rpkt);
    }

    return size;
}

#define OFFSET(x) offsetof(RTMPContext, x)
#define DEC AV_OPT_FLAG_DECODING_PARAM
#define ENC AV_OPT_FLAG_ENCODING_PARAM

static const AVOption rtmp_options[] = {
    {"rtmp_app", "Name of application to connect to on the RTMP server", OFFSET(app), AV_OPT_TYPE_STRING, {.str = NULL }, 0, 0, DEC|ENC},
    {"rtmp_buffer", "Set buffer time in milliseconds. The default is 3000.", OFFSET(client_buffer_time), AV_OPT_TYPE_INT, {.i64 = 3000}, 0, INT_MAX, DEC|ENC},
    {"rtmp_conn", "Append arbitrary AMF data to the Connect message", OFFSET(conn), AV_OPT_TYPE_STRING, {.str = NULL }, 0, 0, DEC|ENC},
    {"rtmp_flashver", "Version of the Flash plugin used to run the SWF player.", OFFSET(flashver), AV_OPT_TYPE_STRING, {.str = NULL }, 0, 0, DEC|ENC},
    {"rtmp_flush_interval", "Number of packets flushed in the same request (RTMPT only).", OFFSET(flush_interval), AV_OPT_TYPE_INT, {.i64 = 10}, 0, INT_MAX, ENC},
    {"rtmp_live", "Specify that the media is a live stream.", OFFSET(live), AV_OPT_TYPE_INT, {.i64 = -2}, INT_MIN, INT_MAX, DEC, "rtmp_live"},
    {"any", "both", 0, AV_OPT_TYPE_CONST, {.i64 = -2}, 0, 0, DEC, "rtmp_live"},
    {"live", "live stream", 0, AV_OPT_TYPE_CONST, {.i64 = -1}, 0, 0, DEC, "rtmp_live"},
    {"recorded", "recorded stream", 0, AV_OPT_TYPE_CONST, {.i64 = 0}, 0, 0, DEC, "rtmp_live"},
    {"rtmp_pageurl", "URL of the web page in which the media was embedded. By default no value will be sent.", OFFSET(pageurl), AV_OPT_TYPE_STRING, {.str = NULL }, 0, 0, DEC},
    {"rtmp_playpath", "Stream identifier to play or to publish", OFFSET(playpath), AV_OPT_TYPE_STRING, {.str = NULL }, 0, 0, DEC|ENC},
    {"rtmp_subscribe", "Name of live stream to subscribe to. Defaults to rtmp_playpath.", OFFSET(subscribe), AV_OPT_TYPE_STRING, {.str = NULL }, 0, 0, DEC},
    {"rtmp_swfhash", "SHA256 hash of the decompressed SWF file (32 bytes).", OFFSET(swfhash), AV_OPT_TYPE_BINARY, .flags = DEC},
    {"rtmp_swfsize", "Size of the decompressed SWF file, required for SWFVerification.", OFFSET(swfsize), AV_OPT_TYPE_INT, {.i64 = 0}, 0, INT_MAX, DEC},
    {"rtmp_swfurl", "URL of the SWF player. By default no value will be sent", OFFSET(swfurl), AV_OPT_TYPE_STRING, {.str = NULL }, 0, 0, DEC|ENC},
    {"rtmp_swfverify", "URL to player swf file, compute hash/size automatically.", OFFSET(swfverify), AV_OPT_TYPE_STRING, {.str = NULL }, 0, 0, DEC},
    {"rtmp_tcurl", "URL of the target stream. Defaults to proto://host[:port]/app.", OFFSET(tcurl), AV_OPT_TYPE_STRING, {.str = NULL }, 0, 0, DEC|ENC},
    {"rtmp_listen", "Listen for incoming rtmp connections", OFFSET(listen), AV_OPT_TYPE_INT, {.i64 = 0}, INT_MIN, INT_MAX, DEC, "rtmp_listen" },
    {"listen",      "Listen for incoming rtmp connections", OFFSET(listen), AV_OPT_TYPE_INT, {.i64 = 0}, INT_MIN, INT_MAX, DEC, "rtmp_listen" },
    {"timeout", "Maximum timeout (in seconds) to wait for incoming connections. -1 is infinite. Implies -rtmp_listen 1",  OFFSET(listen_timeout), AV_OPT_TYPE_INT, {.i64 = -1}, INT_MIN, INT_MAX, DEC, "rtmp_listen" },
    { NULL },
};

#define RTMP_PROTOCOL(flavor)                    \
static const AVClass flavor##_class = {          \
    .class_name = #flavor,                       \
    .item_name  = av_default_item_name,          \
    .option     = rtmp_options,                  \
    .version    = LIBAVUTIL_VERSION_INT,         \
};                                               \
                                                 \
const URLProtocol ff_##flavor##_protocol = {     \
    .name           = #flavor,                   \
    .url_open2      = rtmp_open,                 \
    .url_read       = rtmp_read,                 \
    .url_read_seek  = rtmp_seek,                 \
    .url_read_pause = rtmp_pause,                \
    .url_write      = rtmp_write,                \
    .url_close      = rtmp_close,                \
    .priv_data_size = sizeof(RTMPContext),       \
    .flags          = URL_PROTOCOL_FLAG_NETWORK, \
    .priv_data_class= &flavor##_class,           \
};


RTMP_PROTOCOL(rtmp)
RTMP_PROTOCOL(rtmpe)
RTMP_PROTOCOL(rtmps)
RTMP_PROTOCOL(rtmpt)
RTMP_PROTOCOL(rtmpte)
RTMP_PROTOCOL(rtmpts)<|MERGE_RESOLUTION|>--- conflicted
+++ resolved
@@ -93,15 +93,9 @@
     int           flv_off;                    ///< number of bytes read from current buffer
     int           flv_nb_packets;             ///< number of flv packets published
     RTMPPacket    out_pkt;                    ///< rtmp packet, created from flv a/v or metadata (for output)
-<<<<<<< HEAD
-    uint32_t      client_report_size;         ///< number of bytes after which client should report to server
+    uint32_t      receive_report_size;        ///< number of bytes after which we should report the number of received bytes to the peer
     uint64_t      bytes_read;                 ///< number of bytes read from server
     uint64_t      last_bytes_read;            ///< number of bytes read last reported to server
-=======
-    uint32_t      receive_report_size;        ///< number of bytes after which we should report the number of received bytes to the peer
-    uint32_t      bytes_read;                 ///< number of bytes read from server
-    uint32_t      last_bytes_read;            ///< number of bytes read last reported to server
->>>>>>> 15a92e0c
     uint32_t      last_timestamp;             ///< last timestamp received in a packet
     int           skip_bytes;                 ///< number of bytes to skip from the input FLV stream in the next write call
     int           has_audio;                  ///< presence of audio data
