--- conflicted
+++ resolved
@@ -69,150 +69,7 @@
 extern const URLProtocol ff_libssh_protocol;
 extern const URLProtocol ff_libsmbclient_protocol;
 
-<<<<<<< HEAD
-static const URLProtocol *url_protocols[] = {
-#if CONFIG_ASYNC_PROTOCOL
-    &ff_async_protocol,
-#endif
-#if CONFIG_BLURAY_PROTOCOL
-    &ff_bluray_protocol,
-#endif
-#if CONFIG_CACHE_PROTOCOL
-    &ff_cache_protocol,
-#endif
-#if CONFIG_CONCAT_PROTOCOL
-    &ff_concat_protocol,
-#endif
-#if CONFIG_CRYPTO_PROTOCOL
-    &ff_crypto_protocol,
-#endif
-#if CONFIG_DATA_PROTOCOL
-    &ff_data_protocol,
-#endif
-#if CONFIG_FFRTMPCRYPT_PROTOCOL
-    &ff_ffrtmpcrypt_protocol,
-#endif
-#if CONFIG_FFRTMPHTTP_PROTOCOL
-    &ff_ffrtmphttp_protocol,
-#endif
-#if CONFIG_FILE_PROTOCOL
-    &ff_file_protocol,
-#endif
-#if CONFIG_FTP_PROTOCOL
-    &ff_ftp_protocol,
-#endif
-#if CONFIG_GOPHER_PROTOCOL
-    &ff_gopher_protocol,
-#endif
-#if CONFIG_HLS_PROTOCOL
-    &ff_hls_protocol,
-#endif
-#if CONFIG_HTTP_PROTOCOL
-    &ff_http_protocol,
-#endif
-#if CONFIG_HTTPPROXY_PROTOCOL
-    &ff_httpproxy_protocol,
-#endif
-#if CONFIG_HTTPS_PROTOCOL
-    &ff_https_protocol,
-#endif
-#if CONFIG_ICECAST_PROTOCOL
-    &ff_icecast_protocol,
-#endif
-#if CONFIG_MMSH_PROTOCOL
-    &ff_mmsh_protocol,
-#endif
-#if CONFIG_MMST_PROTOCOL
-    &ff_mmst_protocol,
-#endif
-#if CONFIG_MD5_PROTOCOL
-    &ff_md5_protocol,
-#endif
-#if CONFIG_PIPE_PROTOCOL
-    &ff_pipe_protocol,
-#endif
-#if CONFIG_RTMP_PROTOCOL
-    &ff_rtmp_protocol,
-#endif
-#if CONFIG_RTMPE_PROTOCOL
-    &ff_rtmpe_protocol,
-#endif
-#if CONFIG_RTMPS_PROTOCOL
-    &ff_rtmps_protocol,
-#endif
-#if CONFIG_RTMPT_PROTOCOL
-    &ff_rtmpt_protocol,
-#endif
-#if CONFIG_RTMPTE_PROTOCOL
-    &ff_rtmpte_protocol,
-#endif
-#if CONFIG_RTMPTS_PROTOCOL
-    &ff_rtmpts_protocol,
-#endif
-#if CONFIG_RTP_PROTOCOL
-    &ff_rtp_protocol,
-#endif
-#if CONFIG_SCTP_PROTOCOL
-    &ff_sctp_protocol,
-#endif
-#if CONFIG_SRTP_PROTOCOL
-    &ff_srtp_protocol,
-#endif
-#if CONFIG_SUBFILE_PROTOCOL
-    &ff_subfile_protocol,
-#endif
-#if CONFIG_TCP_PROTOCOL
-    &ff_tcp_protocol,
-#endif
-#if CONFIG_TLS_GNUTLS_PROTOCOL
-    &ff_tls_gnutls_protocol,
-#endif
-#if CONFIG_TLS_SCHANNEL_PROTOCOL
-    &ff_tls_schannel_protocol,
-#endif
-#if CONFIG_TLS_SECURETRANSPORT_PROTOCOL
-    &ff_tls_securetransport_protocol,
-#endif
-#if CONFIG_TLS_OPENSSL_PROTOCOL
-    &ff_tls_openssl_protocol,
-#endif
-#if CONFIG_UDP_PROTOCOL
-    &ff_udp_protocol,
-#endif
-#if CONFIG_UDPLITE_PROTOCOL
-    &ff_udplite_protocol,
-#endif
-#if CONFIG_UNIX_PROTOCOL
-    &ff_unix_protocol,
-#endif
-
-    /* external libraries */
-#if CONFIG_LIBRTMP_PROTOCOL
-    &ff_librtmp_protocol,
-#endif
-#if CONFIG_LIBRTMPE_PROTOCOL
-    &ff_librtmpe_protocol,
-#endif
-#if CONFIG_LIBRTMPS_PROTOCOL
-    &ff_librtmps_protocol,
-#endif
-#if CONFIG_LIBRTMPT_PROTOCOL
-    &ff_librtmpt_protocol,
-#endif
-#if CONFIG_LIBRTMPTE_PROTOCOL
-    &ff_librtmpte_protocol,
-#endif
-#if CONFIG_LIBSSH_PROTOCOL
-    &ff_libssh_protocol,
-#endif
-#if CONFIG_LIBSMBCLIENT_PROTOCOL
-    &ff_libsmbclient_protocol,
-#endif
-    NULL,
-};
-=======
 #include "libavformat/protocol_list.c"
->>>>>>> 06edef3d
 
 const AVClass *ff_urlcontext_child_class_next(const AVClass *prev)
 {
