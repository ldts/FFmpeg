--- conflicted
+++ resolved
@@ -135,16 +135,12 @@
             rate_flag           = AV_RB32(comm_chunk + 8);
             avio_skip(s->pb, len-12);
 
-<<<<<<< HEAD
-            if (st->codec->channels <= 0) {
+            if (st->codecpar->channels <= 0) {
                 av_log(s, AV_LOG_ERROR, "Invalid number of channels\n");
                 return AVERROR_INVALIDDATA;
             }
 
-            st->codec->bit_rate              = read_bitrate*1000;
-=======
             st->codecpar->bit_rate = read_bitrate * 1000;
->>>>>>> 9200514a
             break;
         case MKTAG('D','S','I','Z'): // size of compressed data
         {
@@ -215,29 +211,17 @@
         size = 2048;
         break;
     default:
-<<<<<<< HEAD
         av_log(s, AV_LOG_ERROR, "Mode not supported: %d Hz, %"PRId64" kb/s.\n",
-               st->codec->sample_rate, (int64_t)st->codec->bit_rate);
-=======
-        av_log(s, AV_LOG_ERROR, "Mode not suported: %d Hz, %d kb/s.\n",
-               st->codecpar->sample_rate, st->codecpar->bit_rate);
->>>>>>> 9200514a
+               st->codecpar->sample_rate, (int64_t)st->codecpar->bit_rate);
         return -1;
     }
     c->frame_bit_len = st->codecpar->bit_rate*size/st->codecpar->sample_rate;
     avpriv_set_pts_info(st, 64, size, st->codecpar->sample_rate);
 
     /* put first 12 bytes of COMM chunk in extradata */
-<<<<<<< HEAD
-    if (ff_alloc_extradata(st->codec, 12))
+    if (ff_alloc_extradata(st->codecpar, 12))
         return AVERROR(ENOMEM);
-    memcpy(st->codec->extradata, comm_chunk, 12);
-=======
-    if (!(st->codecpar->extradata = av_malloc(12 + AV_INPUT_BUFFER_PADDING_SIZE)))
-        return AVERROR(ENOMEM);
-    st->codecpar->extradata_size = 12;
     memcpy(st->codecpar->extradata, comm_chunk, 12);
->>>>>>> 9200514a
 
     ff_metadata_conv_ctx(s, NULL, vqf_metadata_conv);
 
