--- conflicted
+++ resolved
@@ -77,24 +77,7 @@
                     }
                 }
             } while (better);
-<<<<<<< HEAD
-#if 0
-            double lastfil = 9;
-            TimeFilter *tf = ff_timefilter_new(1, bestpar0, bestpar1);
-            for (i = 0; i < SAMPLES; i++) {
-                double filtered;
-                filtered = ff_timefilter_update(tf, samples[i], 1);
-                printf("%f %f %f %f\n", i - samples[i] + 10, filtered - samples[i],
-                       samples[FFMAX(i, 1)] - samples[FFMAX(i - 1, 0)], filtered - lastfil);
-                lastfil = filtered;
-            }
-            ff_timefilter_destroy(tf);
-#else
             printf(" [%12f %11f %9f]", bestpar0, bestpar1, best_error);
-#endif
-=======
-            printf(" [%f %f %9f]", bestpar0, bestpar1, best_error);
->>>>>>> 93fed46a
         }
         printf("\n");
     }
