--- conflicted
+++ resolved
@@ -19,11 +19,7 @@
  * Foundation, Inc., 51 Franklin Street, Fifth Floor, Boston, MA 02110-1301 USA
  */
 
-<<<<<<< HEAD
-=======
-#include "libavformat/avformat.h"
 #include "libavformat/internal.h"
->>>>>>> c8f0e88b
 #include "libavutil/log.h"
 #include "libavutil/opt.h"
 #include "libavutil/parseutils.h"
@@ -402,13 +398,9 @@
         }
     }
 
-<<<<<<< HEAD
     av_freep(&bi);
 
-    av_set_pts_info(st, 32, 1, 1000);
-=======
     avpriv_set_pts_info(st, 32, 1, 1000);
->>>>>>> c8f0e88b
 
     ctx->mutex = CreateMutex(NULL, 0, NULL);
     if(!ctx->mutex) {
