--- conflicted
+++ resolved
@@ -2092,19 +2092,13 @@
     s->first_field           = 0;
     s->frame_pred_frame_dct  = 1;
     s->chroma_format         = 1;
-<<<<<<< HEAD
     if (s->codec_tag == AV_RL32("BW10")) {
         s->codec_id              = s->avctx->codec_id = CODEC_ID_MPEG1VIDEO;
-        avctx->sub_id            = 1; /* indicates MPEG-1 */
     } else {
         exchange_uv(s); // common init reset pblocks, so we swap them here
         s->swap_uv = 1; // in case of xvmc we need to swap uv for each MB
         s->codec_id              = s->avctx->codec_id = CODEC_ID_MPEG2VIDEO;
-        avctx->sub_id            = 2; /* indicates MPEG-2 */
-    }
-=======
-    s->codec_id              = s->avctx->codec_id = CODEC_ID_MPEG2VIDEO;
->>>>>>> 3faa141d
+    }
     s1->save_width           = s->width;
     s1->save_height          = s->height;
     s1->save_progressive_seq = s->progressive_sequence;
