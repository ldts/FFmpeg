/*
 * H.26L/H.264/AVC/JVT/14496-10/... encoder/decoder
 * Copyright (c) 2003 Michael Niedermayer <michaelni@gmx.at>
 *
 * This file is part of FFmpeg.
 *
 * FFmpeg is free software; you can redistribute it and/or
 * modify it under the terms of the GNU Lesser General Public
 * License as published by the Free Software Foundation; either
 * version 2.1 of the License, or (at your option) any later version.
 *
 * FFmpeg is distributed in the hope that it will be useful,
 * but WITHOUT ANY WARRANTY; without even the implied warranty of
 * MERCHANTABILITY or FITNESS FOR A PARTICULAR PURPOSE.  See the GNU
 * Lesser General Public License for more details.
 *
 * You should have received a copy of the GNU Lesser General Public
 * License along with FFmpeg; if not, write to the Free Software
 * Foundation, Inc., 51 Franklin Street, Fifth Floor, Boston, MA 02110-1301 USA
 */

/**
 * @file
 * H.264 / AVC / MPEG4 part10 codec.
 * @author Michael Niedermayer <michaelni@gmx.at>
 */

#ifndef AVCODEC_H264_H
#define AVCODEC_H264_H

#include "libavutil/intreadwrite.h"
#include "dsputil.h"
#include "cabac.h"
#include "mpegvideo.h"
#include "h264dsp.h"
#include "h264pred.h"
#include "rectangle.h"

#define interlaced_dct interlaced_dct_is_a_bad_name
#define mb_intra       mb_intra_is_not_initialized_see_mb_type

#define MAX_SPS_COUNT          32
#define MAX_PPS_COUNT         256

#define MAX_MMCO_COUNT         66

#define MAX_DELAYED_PIC_COUNT  16

#define MAX_MBPAIR_SIZE (256*1024) // a tighter bound could be calculated if someone cares about a few bytes

/* Compiling in interlaced support reduces the speed
 * of progressive decoding by about 2%. */
#define ALLOW_INTERLACE

#define FMO 0

/**
 * The maximum number of slices supported by the decoder.
 * must be a power of 2
 */
#define MAX_SLICES 16

#ifdef ALLOW_INTERLACE
#define MB_MBAFF    h->mb_mbaff
#define MB_FIELD    h->mb_field_decoding_flag
#define FRAME_MBAFF h->mb_aff_frame
#define FIELD_PICTURE (s->picture_structure != PICT_FRAME)
#define LEFT_MBS 2
#define LTOP     0
#define LBOT     1
#define LEFT(i)  (i)
#else
#define MB_MBAFF      0
#define MB_FIELD      0
#define FRAME_MBAFF   0
#define FIELD_PICTURE 0
#undef  IS_INTERLACED
#define IS_INTERLACED(mb_type) 0
#define LEFT_MBS 1
#define LTOP     0
#define LBOT     0
#define LEFT(i)  0
#endif
#define FIELD_OR_MBAFF_PICTURE (FRAME_MBAFF || FIELD_PICTURE)

#ifndef CABAC
#define CABAC h->pps.cabac
#endif

#define CHROMA    (h->sps.chroma_format_idc)
#define CHROMA422 (h->sps.chroma_format_idc == 2)
#define CHROMA444 (h->sps.chroma_format_idc == 3)

#define EXTENDED_SAR       255

#define MB_TYPE_REF0       MB_TYPE_ACPRED // dirty but it fits in 16 bit
#define MB_TYPE_8x8DCT     0x01000000
#define IS_REF0(a)         ((a) & MB_TYPE_REF0)
#define IS_8x8DCT(a)       ((a) & MB_TYPE_8x8DCT)

/**
 * Value of Picture.reference when Picture is not a reference picture, but
 * is held for delayed output.
 */
#define DELAYED_PIC_REF 4

<<<<<<< HEAD
#define QP_MAX_NUM (51 + 4*6)           // The maximum supported qp
=======
#define QP_MAX_NUM (51 + 2 * 6)           // The maximum supported qp
>>>>>>> 110d0cdc

/* NAL unit types */
enum {
    NAL_SLICE = 1,
    NAL_DPA,
    NAL_DPB,
    NAL_DPC,
    NAL_IDR_SLICE,
    NAL_SEI,
    NAL_SPS,
    NAL_PPS,
    NAL_AUD,
    NAL_END_SEQUENCE,
    NAL_END_STREAM,
    NAL_FILLER_DATA,
    NAL_SPS_EXT,
    NAL_AUXILIARY_SLICE = 19
};

/**
 * SEI message types
 */
typedef enum {
    SEI_BUFFERING_PERIOD            = 0,   ///< buffering period (H.264, D.1.1)
    SEI_TYPE_PIC_TIMING             = 1,   ///< picture timing
    SEI_TYPE_USER_DATA_UNREGISTERED = 5,   ///< unregistered user data
    SEI_TYPE_RECOVERY_POINT         = 6    ///< recovery point (frame # to decoder sync)
} SEI_Type;

/**
 * pic_struct in picture timing SEI message
 */
typedef enum {
    SEI_PIC_STRUCT_FRAME             = 0, ///<  0: %frame
    SEI_PIC_STRUCT_TOP_FIELD         = 1, ///<  1: top field
    SEI_PIC_STRUCT_BOTTOM_FIELD      = 2, ///<  2: bottom field
    SEI_PIC_STRUCT_TOP_BOTTOM        = 3, ///<  3: top field, bottom field, in that order
    SEI_PIC_STRUCT_BOTTOM_TOP        = 4, ///<  4: bottom field, top field, in that order
    SEI_PIC_STRUCT_TOP_BOTTOM_TOP    = 5, ///<  5: top field, bottom field, top field repeated, in that order
    SEI_PIC_STRUCT_BOTTOM_TOP_BOTTOM = 6, ///<  6: bottom field, top field, bottom field repeated, in that order
    SEI_PIC_STRUCT_FRAME_DOUBLING    = 7, ///<  7: %frame doubling
    SEI_PIC_STRUCT_FRAME_TRIPLING    = 8  ///<  8: %frame tripling
} SEI_PicStructType;

/**
 * Sequence parameter set
 */
typedef struct SPS {
    int profile_idc;
    int level_idc;
    int chroma_format_idc;
    int transform_bypass;              ///< qpprime_y_zero_transform_bypass_flag
    int log2_max_frame_num;            ///< log2_max_frame_num_minus4 + 4
    int poc_type;                      ///< pic_order_cnt_type
    int log2_max_poc_lsb;              ///< log2_max_pic_order_cnt_lsb_minus4
    int delta_pic_order_always_zero_flag;
    int offset_for_non_ref_pic;
    int offset_for_top_to_bottom_field;
    int poc_cycle_length;              ///< num_ref_frames_in_pic_order_cnt_cycle
    int ref_frame_count;               ///< num_ref_frames
    int gaps_in_frame_num_allowed_flag;
    int mb_width;                      ///< pic_width_in_mbs_minus1 + 1
    int mb_height;                     ///< pic_height_in_map_units_minus1 + 1
    int frame_mbs_only_flag;
    int mb_aff;                        ///< mb_adaptive_frame_field_flag
    int direct_8x8_inference_flag;
    int crop;                          ///< frame_cropping_flag
    unsigned int crop_left;            ///< frame_cropping_rect_left_offset
    unsigned int crop_right;           ///< frame_cropping_rect_right_offset
    unsigned int crop_top;             ///< frame_cropping_rect_top_offset
    unsigned int crop_bottom;          ///< frame_cropping_rect_bottom_offset
    int vui_parameters_present_flag;
    AVRational sar;
    int video_signal_type_present_flag;
    int full_range;
    int colour_description_present_flag;
    enum AVColorPrimaries color_primaries;
    enum AVColorTransferCharacteristic color_trc;
    enum AVColorSpace colorspace;
    int timing_info_present_flag;
    uint32_t num_units_in_tick;
    uint32_t time_scale;
    int fixed_frame_rate_flag;
    short offset_for_ref_frame[256]; // FIXME dyn aloc?
    int bitstream_restriction_flag;
    int num_reorder_frames;
    int scaling_matrix_present;
    uint8_t scaling_matrix4[6][16];
    uint8_t scaling_matrix8[6][64];
    int nal_hrd_parameters_present_flag;
    int vcl_hrd_parameters_present_flag;
    int pic_struct_present_flag;
    int time_offset_length;
    int cpb_cnt;                          ///< See H.264 E.1.2
    int initial_cpb_removal_delay_length; ///< initial_cpb_removal_delay_length_minus1 + 1
    int cpb_removal_delay_length;         ///< cpb_removal_delay_length_minus1 + 1
    int dpb_output_delay_length;          ///< dpb_output_delay_length_minus1 + 1
    int bit_depth_luma;                   ///< bit_depth_luma_minus8 + 8
    int bit_depth_chroma;                 ///< bit_depth_chroma_minus8 + 8
    int residual_color_transform_flag;    ///< residual_colour_transform_flag
    int constraint_set_flags;             ///< constraint_set[0-3]_flag
} SPS;

/**
 * Picture parameter set
 */
typedef struct PPS {
    unsigned int sps_id;
    int cabac;                  ///< entropy_coding_mode_flag
    int pic_order_present;      ///< pic_order_present_flag
    int slice_group_count;      ///< num_slice_groups_minus1 + 1
    int mb_slice_group_map_type;
    unsigned int ref_count[2];  ///< num_ref_idx_l0/1_active_minus1 + 1
    int weighted_pred;          ///< weighted_pred_flag
    int weighted_bipred_idc;
    int init_qp;                ///< pic_init_qp_minus26 + 26
    int init_qs;                ///< pic_init_qs_minus26 + 26
    int chroma_qp_index_offset[2];
    int deblocking_filter_parameters_present; ///< deblocking_filter_parameters_present_flag
    int constrained_intra_pred;     ///< constrained_intra_pred_flag
    int redundant_pic_cnt_present;  ///< redundant_pic_cnt_present_flag
    int transform_8x8_mode;         ///< transform_8x8_mode_flag
    uint8_t scaling_matrix4[6][16];
    uint8_t scaling_matrix8[6][64];
<<<<<<< HEAD
    uint8_t chroma_qp_table[2][QP_MAX_NUM+1];  ///< pre-scaled (with chroma_qp_index_offset) version of qp_table
=======
    uint8_t chroma_qp_table[2][64]; ///< pre-scaled (with chroma_qp_index_offset) version of qp_table
>>>>>>> 110d0cdc
    int chroma_qp_diff;
} PPS;

/**
 * Memory management control operation opcode.
 */
typedef enum MMCOOpcode {
    MMCO_END = 0,
    MMCO_SHORT2UNUSED,
    MMCO_LONG2UNUSED,
    MMCO_SHORT2LONG,
    MMCO_SET_MAX_LONG,
    MMCO_RESET,
    MMCO_LONG,
} MMCOOpcode;

/**
 * Memory management control operation.
 */
typedef struct MMCO {
    MMCOOpcode opcode;
    int short_pic_num;  ///< pic_num without wrapping (pic_num & max_pic_num)
    int long_arg;       ///< index, pic_num, or num long refs depending on opcode
} MMCO;

/**
 * H264Context
 */
typedef struct H264Context {
    MpegEncContext s;
    H264DSPContext h264dsp;
    int pixel_shift;    ///< 0 for 8-bit H264, 1 for high-bit-depth H264
    int chroma_qp[2];   // QPc

    int qp_thresh;      ///< QP threshold to skip loopfilter

    int prev_mb_skipped;
    int next_mb_skipped;

    // prediction stuff
    int chroma_pred_mode;
    int intra16x16_pred_mode;

    int topleft_mb_xy;
    int top_mb_xy;
    int topright_mb_xy;
    int left_mb_xy[LEFT_MBS];

    int topleft_type;
    int top_type;
    int topright_type;
    int left_type[LEFT_MBS];

    const uint8_t *left_block;
    int topleft_partition;

    int8_t intra4x4_pred_mode_cache[5 * 8];
    int8_t(*intra4x4_pred_mode);
    H264PredContext hpc;
    unsigned int topleft_samples_available;
    unsigned int top_samples_available;
    unsigned int topright_samples_available;
    unsigned int left_samples_available;
    uint8_t (*top_borders[2])[(16 * 3) * 2];

    /**
     * non zero coeff count cache.
     * is 64 if not available.
     */
    DECLARE_ALIGNED(8, uint8_t, non_zero_count_cache)[15 * 8];

    uint8_t (*non_zero_count)[48];

    /**
     * Motion vector cache.
     */
    DECLARE_ALIGNED(16, int16_t, mv_cache)[2][5 * 8][2];
    DECLARE_ALIGNED(8, int8_t, ref_cache)[2][5 * 8];
#define LIST_NOT_USED -1 // FIXME rename?
#define PART_NOT_AVAILABLE -2

    /**
     * number of neighbors (top and/or left) that used 8x8 dct
     */
    int neighbor_transform_size;

    /**
     * block_offset[ 0..23] for frame macroblocks
     * block_offset[24..47] for field macroblocks
     */
    int block_offset[2 * (16 * 3)];

    uint32_t *mb2b_xy;  // FIXME are these 4 a good idea?
    uint32_t *mb2br_xy;
    int b_stride;       // FIXME use s->b4_stride

    int mb_linesize;    ///< may be equal to s->linesize or s->linesize * 2, for mbaff
    int mb_uvlinesize;

    int emu_edge_width;
    int emu_edge_height;

    SPS sps; ///< current sps

    /**
     * current pps
     */
    PPS pps; // FIXME move to Picture perhaps? (->no) do we need that?

    uint32_t dequant4_buffer[6][QP_MAX_NUM + 1][16]; // FIXME should these be moved down?
    uint32_t dequant8_buffer[6][QP_MAX_NUM + 1][64];
    uint32_t(*dequant4_coeff[6])[16];
    uint32_t(*dequant8_coeff[6])[64];

    int slice_num;
    uint16_t *slice_table;      ///< slice_table_base + 2*mb_stride + 1
    int slice_type;
    int slice_type_nos;         ///< S free slice type (SI/SP are remapped to I/P)
    int slice_type_fixed;

    // interlacing specific flags
    int mb_aff_frame;
    int mb_field_decoding_flag;
    int mb_mbaff;               ///< mb_aff_frame && mb_field_decoding_flag

    DECLARE_ALIGNED(8, uint16_t, sub_mb_type)[4];

    // Weighted pred stuff
    int use_weight;
    int use_weight_chroma;
    int luma_log2_weight_denom;
    int chroma_log2_weight_denom;
    // The following 2 can be changed to int8_t but that causes 10cpu cycles speedloss
    int luma_weight[48][2][2];
    int chroma_weight[48][2][2][2];
    int implicit_weight[48][48][2];

    int direct_spatial_mv_pred;
    int col_parity;
    int col_fieldoff;
    int dist_scale_factor[16];
    int dist_scale_factor_field[2][32];
    int map_col_to_list0[2][16 + 32];
    int map_col_to_list0_field[2][2][16 + 32];

    /**
     * num_ref_idx_l0/1_active_minus1 + 1
     */
<<<<<<< HEAD
    uint8_t *list_counts;            ///< Array of list_count per MB specifying the slice type
    unsigned int ref_count[2];   ///< counts frames or fields, depending on current mb mode
    unsigned int list_count;
    Picture ref_list[2][48];         /**< 0..15: frame refs, 16..47: mbaff field refs.
                                          Reordered version of default_ref_list
                                          according to picture reordering in slice header */
    int ref2frm[MAX_SLICES][2][64];  ///< reference to frame number lists, used in the loop filter, the first 2 are for -2,-1
=======
    unsigned int ref_count[2];          ///< counts frames or fields, depending on current mb mode
    unsigned int list_count;
    uint8_t *list_counts;               ///< Array of list_count per MB specifying the slice type
    Picture ref_list[2][48];            /**< 0..15: frame refs, 16..47: mbaff field refs.
                                         *   Reordered version of default_ref_list
                                         *   according to picture reordering in slice header */
    int ref2frm[MAX_SLICES][2][64];     ///< reference to frame number lists, used in the loop filter, the first 2 are for -2,-1
>>>>>>> 110d0cdc

    // data partitioning
    GetBitContext intra_gb;
    GetBitContext inter_gb;
    GetBitContext *intra_gb_ptr;
    GetBitContext *inter_gb_ptr;

    DECLARE_ALIGNED(16, DCTELEM, mb)[16 * 48 * 2]; ///< as a dct coeffecient is int32_t in high depth, we need to reserve twice the space.
    DECLARE_ALIGNED(16, DCTELEM, mb_luma_dc)[3][16 * 2];
    DCTELEM mb_padding[256 * 2];        ///< as mb is addressed by scantable[i] and scantable is uint8_t we can either check that i is not too large or ensure that there is some unused stuff after mb

    /**
     * Cabac
     */
    CABACContext cabac;
    uint8_t cabac_state[1024];

    /* 0x100 -> non null luma_dc, 0x80/0x40 -> non null chroma_dc (cb/cr), 0x?0 -> chroma_cbp(0, 1, 2), 0x0? luma_cbp */
    uint16_t *cbp_table;
    int cbp;
    int top_cbp;
    int left_cbp;
    /* chroma_pred_mode for i4x4 or i16x16, else 0 */
    uint8_t *chroma_pred_mode_table;
    int last_qscale_diff;
    uint8_t (*mvd_table[2])[2];
    DECLARE_ALIGNED(16, uint8_t, mvd_cache)[2][5 * 8][2];
    uint8_t *direct_table;
    uint8_t direct_cache[5 * 8];

    uint8_t zigzag_scan[16];
    uint8_t zigzag_scan8x8[64];
    uint8_t zigzag_scan8x8_cavlc[64];
    uint8_t field_scan[16];
    uint8_t field_scan8x8[64];
    uint8_t field_scan8x8_cavlc[64];
    const uint8_t *zigzag_scan_q0;
    const uint8_t *zigzag_scan8x8_q0;
    const uint8_t *zigzag_scan8x8_cavlc_q0;
    const uint8_t *field_scan_q0;
    const uint8_t *field_scan8x8_q0;
    const uint8_t *field_scan8x8_cavlc_q0;

    int x264_build;

    int mb_xy;

    int is_complex;

    // deblock
    int deblocking_filter;          ///< disable_deblocking_filter_idc with 1 <-> 0
    int slice_alpha_c0_offset;
    int slice_beta_offset;

    // =============================================================
    // Things below are not used in the MB or more inner code

    int nal_ref_idc;
    int nal_unit_type;
    uint8_t *rbsp_buffer[2];
    unsigned int rbsp_buffer_size[2];

    /**
     * Used to parse AVC variant of h264
     */
    int is_avc;           ///< this flag is != 0 if codec is avc1
    int nal_length_size;  ///< Number of bytes used for nal length (1, 2 or 4)
    int got_first;        ///< this flag is != 0 if we've parsed a frame

    SPS *sps_buffers[MAX_SPS_COUNT];
    PPS *pps_buffers[MAX_PPS_COUNT];

    int dequant_coeff_pps;      ///< reinit tables when pps changes

    uint16_t *slice_table_base;

    // POC stuff
    int poc_lsb;
    int poc_msb;
    int delta_poc_bottom;
    int delta_poc[2];
    int frame_num;
    int prev_poc_msb;           ///< poc_msb of the last reference pic for POC type 0
    int prev_poc_lsb;           ///< poc_lsb of the last reference pic for POC type 0
    int frame_num_offset;       ///< for POC type 2
    int prev_frame_num_offset;  ///< for POC type 2
    int prev_frame_num;         ///< frame_num of the last pic for POC type 1/2

    /**
     * frame_num for frames or 2 * frame_num + 1 for field pics.
     */
    int curr_pic_num;

    /**
     * max_frame_num or 2 * max_frame_num for field pics.
     */
    int max_pic_num;

    int redundant_pic_count;

    Picture *short_ref[32];
    Picture *long_ref[32];
    Picture default_ref_list[2][32]; ///< base reference list for all slices of a coded picture
    Picture *delayed_pic[MAX_DELAYED_PIC_COUNT + 2]; // FIXME size?
    int last_pocs[MAX_DELAYED_PIC_COUNT];
    Picture *next_output_pic;
    int outputed_poc;
    int next_outputed_poc;

    /**
     * memory management control operations buffer.
     */
    MMCO mmco[MAX_MMCO_COUNT];
    int mmco_index;
    int mmco_reset;

    int long_ref_count;     ///< number of actual long term references
    int short_ref_count;    ///< number of actual short term references

    int cabac_init_idc;

    /**
     * @name Members for slice based multithreading
     * @{
     */
    struct H264Context *thread_context[MAX_THREADS];

    /**
     * current slice number, used to initalize slice_num of each thread/context
     */
    int current_slice;

    /**
     * Max number of threads / contexts.
     * This is equal to AVCodecContext.thread_count unless
     * multithreaded decoding is impossible, in which case it is
     * reduced to 1.
     */
    int max_contexts;

    /**
     *  1 if the single thread fallback warning has already been
     *  displayed, 0 otherwise.
     */
    int single_decode_warning;

    int last_slice_type;
    /** @} */

    /**
     * pic_struct in picture timing SEI message
     */
    SEI_PicStructType sei_pic_struct;

    /**
     * Complement sei_pic_struct
     * SEI_PIC_STRUCT_TOP_BOTTOM and SEI_PIC_STRUCT_BOTTOM_TOP indicate interlaced frames.
     * However, soft telecined frames may have these values.
     * This is used in an attempt to flag soft telecine progressive.
     */
    int prev_interlaced_frame;

    /**
     * Bit set of clock types for fields/frames in picture timing SEI message.
     * For each found ct_type, appropriate bit is set (e.g., bit 1 for
     * interlaced).
     */
    int sei_ct_type;

    /**
     * dpb_output_delay in picture timing SEI message, see H.264 C.2.2
     */
    int sei_dpb_output_delay;

    /**
     * cpb_removal_delay in picture timing SEI message, see H.264 C.1.2
     */
    int sei_cpb_removal_delay;

    /**
     * recovery_frame_cnt from SEI message
     *
     * Set to -1 if no recovery point SEI message found or to number of frames
     * before playback synchronizes. Frames having recovery point are key
     * frames.
     */
    int sei_recovery_frame_cnt;
    /**
     * recovery_frame is the frame_num at which the next frame should
     * be fully constructed.
     *
     * Set to -1 when not expecting a recovery point.
     */
    int recovery_frame;

    int luma_weight_flag[2];    ///< 7.4.3.2 luma_weight_lX_flag
    int chroma_weight_flag[2];  ///< 7.4.3.2 chroma_weight_lX_flag

    // Timestamp stuff
    int sei_buffering_period_present;   ///< Buffering period SEI flag
    int initial_cpb_removal_delay[32];  ///< Initial timestamps for CPBs

    int cur_chroma_format_idc;
<<<<<<< HEAD

    int16_t slice_row[MAX_SLICES]; ///< to detect when MAX_SLICES is too low

    int sync;                      ///< did we had a keyframe or recovery point

    uint8_t parse_history[4];
    int parse_history_count;
    int parse_last_mb;
}H264Context;


extern const uint8_t ff_h264_chroma_qp[5][QP_MAX_NUM+1]; ///< One chroma qp table for each possible bit depth (8-12).
=======
} H264Context;

extern const uint8_t ff_h264_chroma_qp[3][QP_MAX_NUM + 1]; ///< One chroma qp table for each supported bit depth (8, 9, 10).
>>>>>>> 110d0cdc
extern const uint16_t ff_h264_mb_sizes[4];

/**
 * Decode SEI
 */
int ff_h264_decode_sei(H264Context *h);

/**
 * Decode SPS
 */
int ff_h264_decode_seq_parameter_set(H264Context *h);

/**
 * compute profile from sps
 */
int ff_h264_get_profile(SPS *sps);

/**
 * Decode PPS
 */
int ff_h264_decode_picture_parameter_set(H264Context *h, int bit_length);

/**
 * Decode a network abstraction layer unit.
 * @param consumed is the number of bytes used as input
 * @param length is the length of the array
 * @param dst_length is the number of decoded bytes FIXME here
 *                   or a decode rbsp tailing?
 * @return decoded bytes, might be src+1 if no escapes
 */
const uint8_t *ff_h264_decode_nal(H264Context *h, const uint8_t *src,
                                  int *dst_length, int *consumed, int length);

/**
 * Free any data that may have been allocated in the H264 context
 * like SPS, PPS etc.
 */
av_cold void ff_h264_free_context(H264Context *h);

/**
 * Reconstruct bitstream slice_type.
 */
int ff_h264_get_slice_type(const H264Context *h);

/**
 * Allocate tables.
 * needs width/height
 */
int ff_h264_alloc_tables(H264Context *h);

/**
 * Fill the default_ref_list.
 */
int ff_h264_fill_default_ref_list(H264Context *h);

int ff_h264_decode_ref_pic_list_reordering(H264Context *h);
void ff_h264_fill_mbaff_ref_list(H264Context *h);
void ff_h264_remove_all_refs(H264Context *h);

/**
 * Execute the reference picture marking (memory management control operations).
 */
int ff_h264_execute_ref_pic_marking(H264Context *h, MMCO *mmco, int mmco_count);

int ff_h264_decode_ref_pic_marking(H264Context *h, GetBitContext *gb);

void ff_generate_sliding_window_mmcos(H264Context *h);

/**
 * Check if the top & left blocks are available if needed & change the
 * dc mode so it only uses the available blocks.
 */
int ff_h264_check_intra4x4_pred_mode(H264Context *h);

<<<<<<< HEAD
=======
/**
 * Check if the top & left blocks are available if needed & change the
 * dc mode so it only uses the available blocks.
 */
>>>>>>> 110d0cdc
int ff_h264_check_intra_pred_mode(H264Context *h, int mode, int is_chroma);

void ff_h264_hl_decode_mb(H264Context *h);
int ff_h264_frame_start(H264Context *h);
int ff_h264_decode_extradata(H264Context *h, const uint8_t *buf, int size);
av_cold int ff_h264_decode_init(AVCodecContext *avctx);
av_cold void ff_h264_decode_init_vlc(void);

/**
 * Decode a macroblock
 * @return 0 if OK, ER_AC_ERROR / ER_DC_ERROR / ER_MV_ERROR on error
 */
int ff_h264_decode_mb_cavlc(H264Context *h);

/**
 * Decode a CABAC coded macroblock
 * @return 0 if OK, ER_AC_ERROR / ER_DC_ERROR / ER_MV_ERROR on error
 */
int ff_h264_decode_mb_cabac(H264Context *h);

void ff_h264_init_cabac_states(H264Context *h);

void ff_h264_direct_dist_scale_factor(H264Context *const h);
void ff_h264_direct_ref_list_init(H264Context *const h);
void ff_h264_pred_direct_motion(H264Context *const h, int *mb_type);

void ff_h264_filter_mb_fast(H264Context *h, int mb_x, int mb_y,
                            uint8_t *img_y, uint8_t *img_cb, uint8_t *img_cr,
                            unsigned int linesize, unsigned int uvlinesize);
void ff_h264_filter_mb(H264Context *h, int mb_x, int mb_y,
                       uint8_t *img_y, uint8_t *img_cb, uint8_t *img_cr,
                       unsigned int linesize, unsigned int uvlinesize);

/**
 * Reset SEI values at the beginning of the frame.
 *
 * @param h H.264 context.
 */
void ff_h264_reset_sei(H264Context *h);

/*
 * o-o o-o
 *  / / /
 * o-o o-o
 *  ,---'
 * o-o o-o
 *  / / /
 * o-o o-o
 */

/* Scan8 organization:
 *    0 1 2 3 4 5 6 7
 * 0  DY    y y y y y
 * 1        y Y Y Y Y
 * 2        y Y Y Y Y
 * 3        y Y Y Y Y
 * 4        y Y Y Y Y
 * 5  DU    u u u u u
 * 6        u U U U U
 * 7        u U U U U
 * 8        u U U U U
 * 9        u U U U U
 * 10 DV    v v v v v
 * 11       v V V V V
 * 12       v V V V V
 * 13       v V V V V
 * 14       v V V V V
 * DY/DU/DV are for luma/chroma DC.
 */

#define LUMA_DC_BLOCK_INDEX   48
#define CHROMA_DC_BLOCK_INDEX 49

// This table must be here because scan8[constant] must be known at compiletime
static const uint8_t scan8[16 * 3 + 3] = {
    4 +  1 * 8, 5 +  1 * 8, 4 +  2 * 8, 5 +  2 * 8,
    6 +  1 * 8, 7 +  1 * 8, 6 +  2 * 8, 7 +  2 * 8,
    4 +  3 * 8, 5 +  3 * 8, 4 +  4 * 8, 5 +  4 * 8,
    6 +  3 * 8, 7 +  3 * 8, 6 +  4 * 8, 7 +  4 * 8,
    4 +  6 * 8, 5 +  6 * 8, 4 +  7 * 8, 5 +  7 * 8,
    6 +  6 * 8, 7 +  6 * 8, 6 +  7 * 8, 7 +  7 * 8,
    4 +  8 * 8, 5 +  8 * 8, 4 +  9 * 8, 5 +  9 * 8,
    6 +  8 * 8, 7 +  8 * 8, 6 +  9 * 8, 7 +  9 * 8,
    4 + 11 * 8, 5 + 11 * 8, 4 + 12 * 8, 5 + 12 * 8,
    6 + 11 * 8, 7 + 11 * 8, 6 + 12 * 8, 7 + 12 * 8,
    4 + 13 * 8, 5 + 13 * 8, 4 + 14 * 8, 5 + 14 * 8,
    6 + 13 * 8, 7 + 13 * 8, 6 + 14 * 8, 7 + 14 * 8,
    0 +  0 * 8, 0 +  5 * 8, 0 + 10 * 8
};

static av_always_inline uint32_t pack16to32(int a, int b)
{
#if HAVE_BIGENDIAN
    return (b & 0xFFFF) + (a << 16);
#else
    return (a & 0xFFFF) + (b << 16);
#endif
}

static av_always_inline uint16_t pack8to16(int a, int b)
{
#if HAVE_BIGENDIAN
    return (b & 0xFF) + (a << 8);
#else
    return (a & 0xFF) + (b << 8);
#endif
}

/**
 * Get the chroma qp.
 */
static av_always_inline int get_chroma_qp(H264Context *h, int t, int qscale)
{
    return h->pps.chroma_qp_table[t][qscale];
}

/**
 * Get the predicted intra4x4 prediction mode.
 */
static av_always_inline int pred_intra_mode(H264Context *h, int n)
{
    const int index8 = scan8[n];
    const int left   = h->intra4x4_pred_mode_cache[index8 - 1];
    const int top    = h->intra4x4_pred_mode_cache[index8 - 8];
    const int min    = FFMIN(left, top);

    tprintf(h->s.avctx, "mode:%d %d min:%d\n", left, top, min);

    if (min < 0)
        return DC_PRED;
    else
        return min;
}

static av_always_inline void write_back_intra_pred_mode(H264Context *h)
{
    int8_t *i4x4       = h->intra4x4_pred_mode + h->mb2br_xy[h->mb_xy];
    int8_t *i4x4_cache = h->intra4x4_pred_mode_cache;

    AV_COPY32(i4x4, i4x4_cache + 4 + 8 * 4);
    i4x4[4] = i4x4_cache[7 + 8 * 3];
    i4x4[5] = i4x4_cache[7 + 8 * 2];
    i4x4[6] = i4x4_cache[7 + 8 * 1];
}

static av_always_inline void write_back_non_zero_count(H264Context *h)
{
    const int mb_xy    = h->mb_xy;
    uint8_t *nnz       = h->non_zero_count[mb_xy];
    uint8_t *nnz_cache = h->non_zero_count_cache;

    AV_COPY32(&nnz[ 0], &nnz_cache[4 + 8 * 1]);
    AV_COPY32(&nnz[ 4], &nnz_cache[4 + 8 * 2]);
    AV_COPY32(&nnz[ 8], &nnz_cache[4 + 8 * 3]);
    AV_COPY32(&nnz[12], &nnz_cache[4 + 8 * 4]);
    AV_COPY32(&nnz[16], &nnz_cache[4 + 8 * 6]);
    AV_COPY32(&nnz[20], &nnz_cache[4 + 8 * 7]);
    AV_COPY32(&nnz[32], &nnz_cache[4 + 8 * 11]);
    AV_COPY32(&nnz[36], &nnz_cache[4 + 8 * 12]);

    if (!h->s.chroma_y_shift) {
        AV_COPY32(&nnz[24], &nnz_cache[4 + 8 * 8]);
        AV_COPY32(&nnz[28], &nnz_cache[4 + 8 * 9]);
        AV_COPY32(&nnz[40], &nnz_cache[4 + 8 * 13]);
        AV_COPY32(&nnz[44], &nnz_cache[4 + 8 * 14]);
    }
}

static av_always_inline void write_back_motion_list(H264Context *h,
                                                    MpegEncContext *const s,
                                                    int b_stride,
                                                    int b_xy, int b8_xy,
                                                    int mb_type, int list)
{
    int16_t(*mv_dst)[2] = &s->current_picture.f.motion_val[list][b_xy];
    int16_t(*mv_src)[2] = &h->mv_cache[list][scan8[0]];
    AV_COPY128(mv_dst + 0 * b_stride, mv_src + 8 * 0);
    AV_COPY128(mv_dst + 1 * b_stride, mv_src + 8 * 1);
    AV_COPY128(mv_dst + 2 * b_stride, mv_src + 8 * 2);
    AV_COPY128(mv_dst + 3 * b_stride, mv_src + 8 * 3);
    if (CABAC) {
        uint8_t (*mvd_dst)[2] = &h->mvd_table[list][FMO ? 8 * h->mb_xy
                                                        : h->mb2br_xy[h->mb_xy]];
        uint8_t(*mvd_src)[2]  = &h->mvd_cache[list][scan8[0]];
        if (IS_SKIP(mb_type)) {
            AV_ZERO128(mvd_dst);
        } else {
            AV_COPY64(mvd_dst, mvd_src + 8 * 3);
            AV_COPY16(mvd_dst + 3 + 3, mvd_src + 3 + 8 * 0);
            AV_COPY16(mvd_dst + 3 + 2, mvd_src + 3 + 8 * 1);
            AV_COPY16(mvd_dst + 3 + 1, mvd_src + 3 + 8 * 2);
        }
    }

    {
        int8_t *ref_index = &s->current_picture.f.ref_index[list][b8_xy];
        int8_t *ref_cache = h->ref_cache[list];
        ref_index[0 + 0 * 2] = ref_cache[scan8[0]];
        ref_index[1 + 0 * 2] = ref_cache[scan8[4]];
        ref_index[0 + 1 * 2] = ref_cache[scan8[8]];
        ref_index[1 + 1 * 2] = ref_cache[scan8[12]];
    }
}

static av_always_inline void write_back_motion(H264Context *h, int mb_type)
{
    MpegEncContext *const s = &h->s;
    const int b_stride      = h->b_stride;
    const int b_xy  = 4 * s->mb_x + 4 * s->mb_y * h->b_stride; // try mb2b(8)_xy
    const int b8_xy = 4 * h->mb_xy;

    if (USES_LIST(mb_type, 0)) {
        write_back_motion_list(h, s, b_stride, b_xy, b8_xy, mb_type, 0);
    } else {
        fill_rectangle(&s->current_picture.f.ref_index[0][b8_xy],
                       2, 2, 2, (uint8_t)LIST_NOT_USED, 1);
    }
    if (USES_LIST(mb_type, 1))
        write_back_motion_list(h, s, b_stride, b_xy, b8_xy, mb_type, 1);

    if (h->slice_type_nos == AV_PICTURE_TYPE_B && CABAC) {
        if (IS_8X8(mb_type)) {
            uint8_t *direct_table = &h->direct_table[4 * h->mb_xy];
            direct_table[1] = h->sub_mb_type[1] >> 1;
            direct_table[2] = h->sub_mb_type[2] >> 1;
            direct_table[3] = h->sub_mb_type[3] >> 1;
        }
    }
}

static av_always_inline int get_dct8x8_allowed(H264Context *h)
{
    if (h->sps.direct_8x8_inference_flag)
        return !(AV_RN64A(h->sub_mb_type) &
                 ((MB_TYPE_16x8 | MB_TYPE_8x16 | MB_TYPE_8x8) *
                  0x0001000100010001ULL));
    else
        return !(AV_RN64A(h->sub_mb_type) &
                 ((MB_TYPE_16x8 | MB_TYPE_8x16 | MB_TYPE_8x8 | MB_TYPE_DIRECT2) *
                  0x0001000100010001ULL));
}

#endif /* AVCODEC_H264_H */<|MERGE_RESOLUTION|>--- conflicted
+++ resolved
@@ -104,11 +104,7 @@
  */
 #define DELAYED_PIC_REF 4
 
-<<<<<<< HEAD
 #define QP_MAX_NUM (51 + 4*6)           // The maximum supported qp
-=======
-#define QP_MAX_NUM (51 + 2 * 6)           // The maximum supported qp
->>>>>>> 110d0cdc
 
 /* NAL unit types */
 enum {
@@ -233,11 +229,7 @@
     int transform_8x8_mode;         ///< transform_8x8_mode_flag
     uint8_t scaling_matrix4[6][16];
     uint8_t scaling_matrix8[6][64];
-<<<<<<< HEAD
     uint8_t chroma_qp_table[2][QP_MAX_NUM+1];  ///< pre-scaled (with chroma_qp_index_offset) version of qp_table
-=======
-    uint8_t chroma_qp_table[2][64]; ///< pre-scaled (with chroma_qp_index_offset) version of qp_table
->>>>>>> 110d0cdc
     int chroma_qp_diff;
 } PPS;
 
@@ -386,15 +378,6 @@
     /**
      * num_ref_idx_l0/1_active_minus1 + 1
      */
-<<<<<<< HEAD
-    uint8_t *list_counts;            ///< Array of list_count per MB specifying the slice type
-    unsigned int ref_count[2];   ///< counts frames or fields, depending on current mb mode
-    unsigned int list_count;
-    Picture ref_list[2][48];         /**< 0..15: frame refs, 16..47: mbaff field refs.
-                                          Reordered version of default_ref_list
-                                          according to picture reordering in slice header */
-    int ref2frm[MAX_SLICES][2][64];  ///< reference to frame number lists, used in the loop filter, the first 2 are for -2,-1
-=======
     unsigned int ref_count[2];          ///< counts frames or fields, depending on current mb mode
     unsigned int list_count;
     uint8_t *list_counts;               ///< Array of list_count per MB specifying the slice type
@@ -402,7 +385,6 @@
                                          *   Reordered version of default_ref_list
                                          *   according to picture reordering in slice header */
     int ref2frm[MAX_SLICES][2][64];     ///< reference to frame number lists, used in the loop filter, the first 2 are for -2,-1
->>>>>>> 110d0cdc
 
     // data partitioning
     GetBitContext intra_gb;
@@ -606,7 +588,6 @@
     int initial_cpb_removal_delay[32];  ///< Initial timestamps for CPBs
 
     int cur_chroma_format_idc;
-<<<<<<< HEAD
 
     int16_t slice_row[MAX_SLICES]; ///< to detect when MAX_SLICES is too low
 
@@ -615,15 +596,9 @@
     uint8_t parse_history[4];
     int parse_history_count;
     int parse_last_mb;
-}H264Context;
-
-
-extern const uint8_t ff_h264_chroma_qp[5][QP_MAX_NUM+1]; ///< One chroma qp table for each possible bit depth (8-12).
-=======
 } H264Context;
 
-extern const uint8_t ff_h264_chroma_qp[3][QP_MAX_NUM + 1]; ///< One chroma qp table for each supported bit depth (8, 9, 10).
->>>>>>> 110d0cdc
+extern const uint8_t ff_h264_chroma_qp[5][QP_MAX_NUM + 1]; ///< One chroma qp table for each possible bit depth (8-12).
 extern const uint16_t ff_h264_mb_sizes[4];
 
 /**
@@ -698,13 +673,10 @@
  */
 int ff_h264_check_intra4x4_pred_mode(H264Context *h);
 
-<<<<<<< HEAD
-=======
 /**
  * Check if the top & left blocks are available if needed & change the
  * dc mode so it only uses the available blocks.
  */
->>>>>>> 110d0cdc
 int ff_h264_check_intra_pred_mode(H264Context *h, int mode, int is_chroma);
 
 void ff_h264_hl_decode_mb(H264Context *h);
