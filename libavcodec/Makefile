include $(SUBDIR)../config.mak

NAME = avcodec

HEADERS = avcodec.h                                                     \
          avfft.h                                                       \
          dv_profile.h                                                  \
          dxva2.h                                                       \
          old_codec_ids.h                                               \
          vaapi.h                                                       \
          vda.h                                                         \
          vdpau.h                                                       \
          version.h                                                     \
          vorbis_parser.h                                               \
          xvmc.h                                                        \

OBJS = allcodecs.o                                                      \
       audioconvert.o                                                   \
       avdct.o                                                          \
       avpacket.o                                                       \
       avpicture.o                                                      \
       bitstream.o                                                      \
       bitstream_filter.o                                               \
       codec_desc.o                                                     \
       dv_profile.o                                                     \
       fmtconvert.o                                                     \
       imgconvert.o                                                     \
       mathtables.o                                                     \
       options.o                                                        \
       parser.o                                                         \
       raw.o                                                            \
       resample.o                                                       \
       resample2.o                                                      \
       utils.o                                                          \
       vorbis_parser.o                                                  \

# subsystems
OBJS-$(CONFIG_AANDCTTABLES)            += aandcttab.o
OBJS-$(CONFIG_AC3DSP)                  += ac3dsp.o
OBJS-$(CONFIG_AUDIO_FRAME_QUEUE)       += audio_frame_queue.o
OBJS-$(CONFIG_AUDIODSP)                += audiodsp.o
OBJS-$(CONFIG_BLOCKDSP)                += blockdsp.o
OBJS-$(CONFIG_BSWAPDSP)                += bswapdsp.o
OBJS-$(CONFIG_CABAC)                   += cabac.o
OBJS-$(CONFIG_CRYSTALHD)               += crystalhd.o
OBJS-$(CONFIG_DCT)                     += dct.o dct32_fixed.o dct32_float.o
OBJS-$(CONFIG_ERROR_RESILIENCE)        += error_resilience.o
OBJS-$(CONFIG_EXIF)                    += exif.o tiff_common.o
OBJS-$(CONFIG_FAANDCT)                 += faandct.o
OBJS-$(CONFIG_FAANIDCT)                += faanidct.o
OBJS-$(CONFIG_FDCTDSP)                 += fdctdsp.o jfdctfst.o jfdctint.o
FFT-OBJS-$(CONFIG_HARDCODED_TABLES)    += cos_tables.o cos_fixed_tables.o
OBJS-$(CONFIG_FFT)                     += avfft.o fft_fixed.o fft_float.o \
                                          fft_fixed_32.o fft_init_table.o \
                                          $(FFT-OBJS-yes)
OBJS-$(CONFIG_GOLOMB)                  += golomb.o
OBJS-$(CONFIG_H263DSP)                 += h263dsp.o
OBJS-$(CONFIG_H264CHROMA)              += h264chroma.o
OBJS-$(CONFIG_H264DSP)                 += h264dsp.o h264idct.o
OBJS-$(CONFIG_H264PRED)                += h264pred.o
OBJS-$(CONFIG_H264QPEL)                += h264qpel.o
OBJS-$(CONFIG_HPELDSP)                 += hpeldsp.o
OBJS-$(CONFIG_HUFFMAN)                 += huffman.o
OBJS-$(CONFIG_HUFFYUVDSP)              += huffyuvdsp.o
OBJS-$(CONFIG_HUFFYUVENCDSP)           += huffyuvencdsp.o
OBJS-$(CONFIG_IDCTDSP)                 += idctdsp.o simple_idct.o jrevdct.o
OBJS-$(CONFIG_IIRFILTER)               += iirfilter.o
OBJS-$(CONFIG_INTRAX8)                 += intrax8.o intrax8dsp.o
OBJS-$(CONFIG_LIBXVID)                 += libxvid_rc.o
OBJS-$(CONFIG_LLAUDDSP)                += lossless_audiodsp.o
OBJS-$(CONFIG_LLVIDDSP)                += lossless_videodsp.o
OBJS-$(CONFIG_LPC)                     += lpc.o
OBJS-$(CONFIG_LSP)                     += lsp.o
OBJS-$(CONFIG_MDCT)                    += mdct_fixed.o mdct_float.o mdct_fixed_32.o
OBJS-$(CONFIG_ME_CMP)                  += me_cmp.o
OBJS-$(CONFIG_MPEG_ER)                 += mpeg_er.o
OBJS-$(CONFIG_MPEGAUDIO)               += mpegaudio.o mpegaudiodata.o   \
                                          mpegaudiodecheader.o
OBJS-$(CONFIG_MPEGAUDIODSP)            += mpegaudiodsp.o                \
                                          mpegaudiodsp_data.o           \
                                          mpegaudiodsp_fixed.o          \
                                          mpegaudiodsp_float.o
OBJS-$(CONFIG_MPEGVIDEO)               += mpegvideo.o mpegvideodsp.o    \
                                          mpegvideo_motion.o mpegutils.o
OBJS-$(CONFIG_MPEGVIDEOENC)            += mpegvideo_enc.o mpeg12data.o  \
                                          motion_est.o ratecontrol.o    \
                                          mpegvideoencdsp.o
OBJS-$(CONFIG_PIXBLOCKDSP)             += pixblockdsp.o
OBJS-$(CONFIG_QPELDSP)                 += qpeldsp.o
OBJS-$(CONFIG_RANGECODER)              += rangecoder.o
RDFT-OBJS-$(CONFIG_HARDCODED_TABLES)   += sin_tables.o
OBJS-$(CONFIG_RDFT)                    += rdft.o $(RDFT-OBJS-yes)
OBJS-$(CONFIG_SHARED)                  += log2_tab.o
OBJS-$(CONFIG_SINEWIN)                 += sinewin.o
OBJS-$(CONFIG_STARTCODE)               += startcode.o
OBJS-$(CONFIG_TPELDSP)                 += tpeldsp.o
OBJS-$(CONFIG_VIDEODSP)                += videodsp.o
OBJS-$(CONFIG_VP3DSP)                  += vp3dsp.o
OBJS-$(CONFIG_WMA_FREQS)               += wma_freqs.o

# decoders/encoders
OBJS-$(CONFIG_ZERO12V_DECODER)         += 012v.o
OBJS-$(CONFIG_A64MULTI_ENCODER)        += a64multienc.o elbg.o
OBJS-$(CONFIG_A64MULTI5_ENCODER)       += a64multienc.o elbg.o
OBJS-$(CONFIG_AAC_DECODER)             += aacdec.o aactab.o aacsbr.o aacps.o \
                                          aacadtsdec.o mpeg4audio.o kbdwin.o \
                                          sbrdsp.o aacpsdsp.o
OBJS-$(CONFIG_AAC_ENCODER)             += aacenc.o aaccoder.o    \
                                          aacpsy.o aactab.o      \
                                          psymodel.o mpeg4audio.o kbdwin.o
OBJS-$(CONFIG_AASC_DECODER)            += aasc.o msrledec.o
OBJS-$(CONFIG_AC3_DECODER)             += ac3dec_float.o ac3dec_data.o ac3.o kbdwin.o
OBJS-$(CONFIG_AC3_FIXED_DECODER)       += ac3dec_fixed.o ac3dec_data.o ac3.o kbdwin.o
OBJS-$(CONFIG_AC3_ENCODER)             += ac3enc_float.o ac3enc.o ac3tab.o \
                                          ac3.o kbdwin.o
OBJS-$(CONFIG_AC3_FIXED_ENCODER)       += ac3enc_fixed.o ac3enc.o ac3tab.o ac3.o
OBJS-$(CONFIG_AIC_DECODER)             += aic.o
OBJS-$(CONFIG_ALAC_DECODER)            += alac.o alac_data.o
OBJS-$(CONFIG_ALAC_ENCODER)            += alacenc.o alac_data.o
OBJS-$(CONFIG_ALIAS_PIX_DECODER)       += aliaspixdec.o
OBJS-$(CONFIG_ALIAS_PIX_ENCODER)       += aliaspixenc.o
OBJS-$(CONFIG_ALS_DECODER)             += alsdec.o bgmc.o mpeg4audio.o
OBJS-$(CONFIG_AMRNB_DECODER)           += amrnbdec.o celp_filters.o   \
                                          celp_math.o acelp_filters.o \
                                          acelp_vectors.o             \
                                          acelp_pitch_delay.o
OBJS-$(CONFIG_AMRWB_DECODER)           += amrwbdec.o celp_filters.o   \
                                          celp_math.o acelp_filters.o \
                                          acelp_vectors.o             \
                                          acelp_pitch_delay.o
OBJS-$(CONFIG_AMV_ENCODER)             += mjpegenc.o mjpeg.o mjpegenc_common.o \
                                          mpegvideo_enc.o motion_est.o \
                                          ratecontrol.o mpeg12data.o   \
                                          mpegvideo.o
OBJS-$(CONFIG_ANM_DECODER)             += anm.o
OBJS-$(CONFIG_ANSI_DECODER)            += ansi.o cga_data.o
OBJS-$(CONFIG_APE_DECODER)             += apedec.o
OBJS-$(CONFIG_SSA_DECODER)             += assdec.o ass.o ass_split.o
OBJS-$(CONFIG_SSA_ENCODER)             += assenc.o ass.o
OBJS-$(CONFIG_ASS_DECODER)             += assdec.o ass.o ass_split.o
OBJS-$(CONFIG_ASS_ENCODER)             += assenc.o ass.o
OBJS-$(CONFIG_ASV1_DECODER)            += asvdec.o asv.o mpeg12data.o
OBJS-$(CONFIG_ASV1_ENCODER)            += asvenc.o asv.o mpeg12data.o
OBJS-$(CONFIG_ASV2_DECODER)            += asvdec.o asv.o mpeg12data.o
OBJS-$(CONFIG_ASV2_ENCODER)            += asvenc.o asv.o mpeg12data.o
OBJS-$(CONFIG_ATRAC1_DECODER)          += atrac1.o atrac.o
OBJS-$(CONFIG_ATRAC3_DECODER)          += atrac3.o atrac.o
OBJS-$(CONFIG_ATRAC3P_DECODER)         += atrac3plusdec.o atrac3plus.o \
                                          atrac3plusdsp.o atrac.o
OBJS-$(CONFIG_AURA_DECODER)            += cyuv.o
OBJS-$(CONFIG_AURA2_DECODER)           += aura.o
OBJS-$(CONFIG_AVRN_DECODER)            += avrndec.o mjpegdec.o mjpeg.o
OBJS-$(CONFIG_AVRP_DECODER)            += r210dec.o
OBJS-$(CONFIG_AVRP_ENCODER)            += r210enc.o
OBJS-$(CONFIG_AVS_DECODER)             += avs.o
OBJS-$(CONFIG_AVUI_DECODER)            += avuidec.o
OBJS-$(CONFIG_AVUI_ENCODER)            += avuienc.o
OBJS-$(CONFIG_AYUV_DECODER)            += v408dec.o
OBJS-$(CONFIG_AYUV_ENCODER)            += v408enc.o
OBJS-$(CONFIG_BETHSOFTVID_DECODER)     += bethsoftvideo.o
OBJS-$(CONFIG_BFI_DECODER)             += bfi.o
OBJS-$(CONFIG_BINK_DECODER)            += bink.o binkdsp.o
OBJS-$(CONFIG_BINKAUDIO_DCT_DECODER)   += binkaudio.o
OBJS-$(CONFIG_BINKAUDIO_RDFT_DECODER)  += binkaudio.o
OBJS-$(CONFIG_BINTEXT_DECODER)         += bintext.o cga_data.o
OBJS-$(CONFIG_BMP_DECODER)             += bmp.o msrledec.o
OBJS-$(CONFIG_BMP_ENCODER)             += bmpenc.o
OBJS-$(CONFIG_BMV_AUDIO_DECODER)       += bmvaudio.o
OBJS-$(CONFIG_BMV_VIDEO_DECODER)       += bmvvideo.o
OBJS-$(CONFIG_BRENDER_PIX_DECODER)     += brenderpix.o
OBJS-$(CONFIG_C93_DECODER)             += c93.o
OBJS-$(CONFIG_CAVS_DECODER)            += cavs.o cavsdec.o cavsdsp.o \
                                          cavsdata.o mpeg12data.o
OBJS-$(CONFIG_CDGRAPHICS_DECODER)      += cdgraphics.o
OBJS-$(CONFIG_CDXL_DECODER)            += cdxl.o
OBJS-$(CONFIG_CINEPAK_DECODER)         += cinepak.o
OBJS-$(CONFIG_CINEPAK_ENCODER)         += cinepakenc.o elbg.o
OBJS-$(CONFIG_CLJR_DECODER)            += cljrdec.o
OBJS-$(CONFIG_CLJR_ENCODER)            += cljrenc.o
OBJS-$(CONFIG_CLLC_DECODER)            += cllc.o
OBJS-$(CONFIG_COOK_DECODER)            += cook.o
OBJS-$(CONFIG_COMFORTNOISE_DECODER)    += cngdec.o celp_filters.o
OBJS-$(CONFIG_COMFORTNOISE_ENCODER)    += cngenc.o
OBJS-$(CONFIG_CPIA_DECODER)            += cpia.o
OBJS-$(CONFIG_CSCD_DECODER)            += cscd.o
OBJS-$(CONFIG_CYUV_DECODER)            += cyuv.o
OBJS-$(CONFIG_DCA_DECODER)             += dcadec.o dca.o dcadsp.o      \
                                          synth_filter.o
OBJS-$(CONFIG_DCA_ENCODER)             += dcaenc.o dca.o
OBJS-$(CONFIG_DIRAC_DECODER)           += diracdec.o dirac.o diracdsp.o \
                                          dirac_arith.o mpeg12data.o dirac_dwt.o
OBJS-$(CONFIG_DFA_DECODER)             += dfa.o
OBJS-$(CONFIG_DNXHD_DECODER)           += dnxhddec.o dnxhddata.o
OBJS-$(CONFIG_DNXHD_ENCODER)           += dnxhdenc.o dnxhddata.o
OBJS-$(CONFIG_DPX_DECODER)             += dpx.o
OBJS-$(CONFIG_DPX_ENCODER)             += dpxenc.o
OBJS-$(CONFIG_DSD_LSBF_DECODER)        += dsddec.o
OBJS-$(CONFIG_DSD_MSBF_DECODER)        += dsddec.o
OBJS-$(CONFIG_DSD_LSBF_PLANAR_DECODER) += dsddec.o
OBJS-$(CONFIG_DSD_MSBF_PLANAR_DECODER) += dsddec.o
OBJS-$(CONFIG_DSICINAUDIO_DECODER)     += dsicinaudio.o
OBJS-$(CONFIG_DSICINVIDEO_DECODER)     += dsicinvideo.o
OBJS-$(CONFIG_DVBSUB_DECODER)          += dvbsubdec.o
OBJS-$(CONFIG_DVBSUB_ENCODER)          += dvbsub.o
OBJS-$(CONFIG_DVDSUB_DECODER)          += dvdsubdec.o
OBJS-$(CONFIG_DVDSUB_ENCODER)          += dvdsubenc.o
OBJS-$(CONFIG_DVVIDEO_DECODER)         += dvdec.o dv.o dvdata.o
OBJS-$(CONFIG_DVVIDEO_ENCODER)         += dvenc.o dv.o dvdata.o
OBJS-$(CONFIG_DXA_DECODER)             += dxa.o
OBJS-$(CONFIG_DXTORY_DECODER)          += dxtory.o
OBJS-$(CONFIG_EAC3_DECODER)            += eac3dec.o eac3_data.o
OBJS-$(CONFIG_EAC3_ENCODER)            += eac3enc.o eac3_data.o
OBJS-$(CONFIG_EACMV_DECODER)           += eacmv.o
OBJS-$(CONFIG_EAMAD_DECODER)           += eamad.o eaidct.o mpeg12.o \
                                          mpeg12data.o
OBJS-$(CONFIG_EATGQ_DECODER)           += eatgq.o eaidct.o
OBJS-$(CONFIG_EATGV_DECODER)           += eatgv.o
OBJS-$(CONFIG_EATQI_DECODER)           += eatqi.o eaidct.o
OBJS-$(CONFIG_EIGHTBPS_DECODER)        += 8bps.o
OBJS-$(CONFIG_EIGHTSVX_EXP_DECODER)    += 8svx.o
OBJS-$(CONFIG_EIGHTSVX_FIB_DECODER)    += 8svx.o
OBJS-$(CONFIG_ESCAPE124_DECODER)       += escape124.o
OBJS-$(CONFIG_ESCAPE130_DECODER)       += escape130.o
OBJS-$(CONFIG_EVRC_DECODER)            += evrcdec.o acelp_vectors.o lsp.o
OBJS-$(CONFIG_EXR_DECODER)             += exr.o
OBJS-$(CONFIG_FFV1_DECODER)            += ffv1dec.o ffv1.o
OBJS-$(CONFIG_FFV1_ENCODER)            += ffv1enc.o ffv1.o
OBJS-$(CONFIG_FFWAVESYNTH_DECODER)     += ffwavesynth.o
OBJS-$(CONFIG_FIC_DECODER)             += fic.o
OBJS-$(CONFIG_FLAC_DECODER)            += flacdec.o flacdata.o flac.o flacdsp.o
OBJS-$(CONFIG_FLAC_ENCODER)            += flacenc.o flacdata.o flac.o flacdsp.o vorbis_data.o
OBJS-$(CONFIG_FLASHSV_DECODER)         += flashsv.o
OBJS-$(CONFIG_FLASHSV_ENCODER)         += flashsvenc.o
OBJS-$(CONFIG_FLASHSV2_ENCODER)        += flashsv2enc.o
OBJS-$(CONFIG_FLASHSV2_DECODER)        += flashsv.o
OBJS-$(CONFIG_FLIC_DECODER)            += flicvideo.o
OBJS-$(CONFIG_FOURXM_DECODER)          += 4xm.o
OBJS-$(CONFIG_FRAPS_DECODER)           += fraps.o
OBJS-$(CONFIG_FRWU_DECODER)            += frwu.o
OBJS-$(CONFIG_G2M_DECODER)             += g2meet.o mjpeg.o
OBJS-$(CONFIG_G723_1_DECODER)          += g723_1.o acelp_vectors.o \
                                          celp_filters.o celp_math.o
OBJS-$(CONFIG_G723_1_ENCODER)          += g723_1.o acelp_vectors.o celp_math.o
OBJS-$(CONFIG_G729_DECODER)            += g729dec.o lsp.o celp_math.o acelp_filters.o acelp_pitch_delay.o acelp_vectors.o g729postfilter.o
OBJS-$(CONFIG_GIF_DECODER)             += gifdec.o lzw.o
OBJS-$(CONFIG_GIF_ENCODER)             += gif.o lzwenc.o
OBJS-$(CONFIG_GSM_DECODER)             += gsmdec.o gsmdec_data.o msgsmdec.o
OBJS-$(CONFIG_GSM_MS_DECODER)          += gsmdec.o gsmdec_data.o msgsmdec.o
OBJS-$(CONFIG_H261_DECODER)            += h261dec.o h261data.o h261.o
OBJS-$(CONFIG_H261_ENCODER)            += h261enc.o h261data.o h261.o
OBJS-$(CONFIG_H263_DECODER)            += h263dec.o h263.o ituh263dec.o        \
                                          mpeg4video.o mpeg4videodec.o flvdec.o\
                                          intelh263dec.o
OBJS-$(CONFIG_H263_ENCODER)            += mpeg4videoenc.o mpeg4video.o  \
                                          h263.o ituh263enc.o flvenc.o
OBJS-$(CONFIG_H264_DECODER)            += h264.o h264_cabac.o h264_cavlc.o \
                                          h264_direct.o h264_loopfilter.o  \
                                          h264_mb.o h264_picture.o h264_ps.o \
                                          h264_refs.o h264_sei.o h264_slice.o
OBJS-$(CONFIG_H264_VDA_DECODER)        += vda_h264_dec.o
OBJS-$(CONFIG_HEVC_DECODER)            += hevc.o hevc_mvs.o hevc_ps.o hevc_sei.o \
                                          hevc_cabac.o hevc_refs.o hevcpred.o    \
                                          hevcdsp.o hevc_filter.o
OBJS-$(CONFIG_HNM4_VIDEO_DECODER)      += hnm4video.o
OBJS-$(CONFIG_HUFFYUV_DECODER)         += huffyuv.o huffyuvdec.o
OBJS-$(CONFIG_HUFFYUV_ENCODER)         += huffyuv.o huffyuvenc.o
OBJS-$(CONFIG_IDCIN_DECODER)           += idcinvideo.o
OBJS-$(CONFIG_IDF_DECODER)             += bintext.o cga_data.o
OBJS-$(CONFIG_IFF_BYTERUN1_DECODER)    += iff.o
OBJS-$(CONFIG_IFF_ILBM_DECODER)        += iff.o
OBJS-$(CONFIG_IMC_DECODER)             += imc.o
OBJS-$(CONFIG_INDEO2_DECODER)          += indeo2.o
OBJS-$(CONFIG_INDEO3_DECODER)          += indeo3.o
OBJS-$(CONFIG_INDEO4_DECODER)          += indeo4.o ivi_common.o ivi_dsp.o
OBJS-$(CONFIG_INDEO5_DECODER)          += indeo5.o ivi_common.o ivi_dsp.o
OBJS-$(CONFIG_INTERPLAY_DPCM_DECODER)  += dpcm.o
OBJS-$(CONFIG_INTERPLAY_VIDEO_DECODER) += interplayvideo.o
OBJS-$(CONFIG_JACOSUB_DECODER)         += jacosubdec.o ass.o
OBJS-$(CONFIG_JPEG2000_ENCODER)        += j2kenc.o mqcenc.o mqc.o jpeg2000.o \
                                          jpeg2000dwt.o
OBJS-$(CONFIG_JPEG2000_DECODER)        += jpeg2000dec.o jpeg2000.o jpeg2000dsp.o \
                                          jpeg2000dwt.o mqcdec.o mqc.o
OBJS-$(CONFIG_JPEGLS_DECODER)          += jpeglsdec.o jpegls.o
OBJS-$(CONFIG_JPEGLS_ENCODER)          += jpeglsenc.o jpegls.o
OBJS-$(CONFIG_JV_DECODER)              += jvdec.o
OBJS-$(CONFIG_KGV1_DECODER)            += kgv1dec.o
OBJS-$(CONFIG_KMVC_DECODER)            += kmvc.o
OBJS-$(CONFIG_LAGARITH_DECODER)        += lagarith.o lagarithrac.o
OBJS-$(CONFIG_LJPEG_ENCODER)           += ljpegenc.o mjpeg.o mjpegenc_common.o
OBJS-$(CONFIG_LOCO_DECODER)            += loco.o
OBJS-$(CONFIG_MACE3_DECODER)           += mace.o
OBJS-$(CONFIG_MACE6_DECODER)           += mace.o
OBJS-$(CONFIG_MDEC_DECODER)            += mdec.o mpeg12.o mpeg12data.o
OBJS-$(CONFIG_METASOUND_DECODER)       += metasound.o metasound_data.o \
                                          twinvq.o
OBJS-$(CONFIG_MICRODVD_DECODER)        += microdvddec.o ass.o
OBJS-$(CONFIG_MIMIC_DECODER)           += mimic.o
OBJS-$(CONFIG_MJPEG_DECODER)           += mjpegdec.o mjpeg.o
OBJS-$(CONFIG_MJPEG_ENCODER)           += mjpegenc.o mjpeg.o mjpegenc_common.o
OBJS-$(CONFIG_MJPEGB_DECODER)          += mjpegbdec.o
OBJS-$(CONFIG_MLP_DECODER)             += mlpdec.o mlpdsp.o
OBJS-$(CONFIG_MMVIDEO_DECODER)         += mmvideo.o
OBJS-$(CONFIG_MOTIONPIXELS_DECODER)    += motionpixels.o
OBJS-$(CONFIG_MOVTEXT_DECODER)         += movtextdec.o ass.o
OBJS-$(CONFIG_MOVTEXT_ENCODER)         += movtextenc.o ass_split.o
OBJS-$(CONFIG_MP1_DECODER)             += mpegaudiodec_fixed.o
OBJS-$(CONFIG_MP1FLOAT_DECODER)        += mpegaudiodec_float.o
OBJS-$(CONFIG_MP2_DECODER)             += mpegaudiodec_fixed.o
OBJS-$(CONFIG_MP2_ENCODER)             += mpegaudioenc_float.o mpegaudio.o \
                                          mpegaudiodata.o mpegaudiodsp_data.o
OBJS-$(CONFIG_MP2FIXED_ENCODER)        += mpegaudioenc_fixed.o mpegaudio.o \
                                          mpegaudiodata.o mpegaudiodsp_data.o
OBJS-$(CONFIG_MP2FLOAT_DECODER)        += mpegaudiodec_float.o
OBJS-$(CONFIG_MP3_DECODER)             += mpegaudiodec_fixed.o
OBJS-$(CONFIG_MP3ADU_DECODER)          += mpegaudiodec_fixed.o
OBJS-$(CONFIG_MP3ADUFLOAT_DECODER)     += mpegaudiodec_float.o
OBJS-$(CONFIG_MP3FLOAT_DECODER)        += mpegaudiodec_float.o
OBJS-$(CONFIG_MP3ON4_DECODER)          += mpegaudiodec_fixed.o mpeg4audio.o
OBJS-$(CONFIG_MP3ON4FLOAT_DECODER)     += mpegaudiodec_float.o mpeg4audio.o
OBJS-$(CONFIG_MPC7_DECODER)            += mpc7.o mpc.o
OBJS-$(CONFIG_MPC8_DECODER)            += mpc8.o mpc.o
OBJS-$(CONFIG_MPEGVIDEO_DECODER)       += mpeg12dec.o mpeg12.o mpeg12data.o
OBJS-$(CONFIG_MPEG1VIDEO_DECODER)      += mpeg12dec.o mpeg12.o mpeg12data.o
OBJS-$(CONFIG_MPEG1VIDEO_ENCODER)      += mpeg12enc.o mpeg12.o
OBJS-$(CONFIG_MPEG2VIDEO_DECODER)      += mpeg12dec.o mpeg12.o mpeg12data.o
OBJS-$(CONFIG_MPEG2VIDEO_ENCODER)      += mpeg12enc.o mpeg12.o
OBJS-$(CONFIG_MPEG4_DECODER)           += xvididct.o
OBJS-$(CONFIG_MPL2_DECODER)            += mpl2dec.o ass.o
OBJS-$(CONFIG_MSMPEG4V1_DECODER)       += msmpeg4dec.o msmpeg4.o msmpeg4data.o
OBJS-$(CONFIG_MSMPEG4V2_DECODER)       += msmpeg4dec.o msmpeg4.o msmpeg4data.o
OBJS-$(CONFIG_MSMPEG4V2_ENCODER)       += msmpeg4enc.o msmpeg4.o msmpeg4data.o
OBJS-$(CONFIG_MSMPEG4V3_DECODER)       += msmpeg4dec.o msmpeg4.o msmpeg4data.o
OBJS-$(CONFIG_MSMPEG4V3_ENCODER)       += msmpeg4enc.o msmpeg4.o msmpeg4data.o
OBJS-$(CONFIG_MSRLE_DECODER)           += msrle.o msrledec.o
OBJS-$(CONFIG_MSA1_DECODER)            += mss3.o mss34dsp.o
OBJS-$(CONFIG_MSS1_DECODER)            += mss1.o mss12.o
OBJS-$(CONFIG_MSS2_DECODER)            += mss2.o mss12.o mss2dsp.o
OBJS-$(CONFIG_MSVIDEO1_DECODER)        += msvideo1.o
OBJS-$(CONFIG_MSVIDEO1_ENCODER)        += msvideo1enc.o elbg.o
OBJS-$(CONFIG_MSZH_DECODER)            += lcldec.o
OBJS-$(CONFIG_MTS2_DECODER)            += mss4.o mss34dsp.o
OBJS-$(CONFIG_MVC1_DECODER)            += mvcdec.o
OBJS-$(CONFIG_MVC2_DECODER)            += mvcdec.o
OBJS-$(CONFIG_MXPEG_DECODER)           += mxpegdec.o
OBJS-$(CONFIG_NELLYMOSER_DECODER)      += nellymoserdec.o nellymoser.o
OBJS-$(CONFIG_NELLYMOSER_ENCODER)      += nellymoserenc.o nellymoser.o
OBJS-$(CONFIG_NUV_DECODER)             += nuv.o rtjpeg.o
OBJS-$(CONFIG_ON2AVC_DECODER)          += on2avc.o on2avcdata.o
OBJS-$(CONFIG_OPUS_DECODER)            += opusdec.o opus.o opus_celt.o \
                                          opus_imdct.o opus_silk.o     \
                                          vorbis_data.o
OBJS-$(CONFIG_PAF_AUDIO_DECODER)       += pafaudio.o
OBJS-$(CONFIG_PAF_VIDEO_DECODER)       += pafvideo.o
OBJS-$(CONFIG_PAM_DECODER)             += pnmdec.o pnm.o
OBJS-$(CONFIG_PAM_ENCODER)             += pamenc.o
OBJS-$(CONFIG_PBM_DECODER)             += pnmdec.o pnm.o
OBJS-$(CONFIG_PBM_ENCODER)             += pnmenc.o
OBJS-$(CONFIG_PCX_DECODER)             += pcx.o
OBJS-$(CONFIG_PCX_ENCODER)             += pcxenc.o
OBJS-$(CONFIG_PGM_DECODER)             += pnmdec.o pnm.o
OBJS-$(CONFIG_PGM_ENCODER)             += pnmenc.o
OBJS-$(CONFIG_PGMYUV_DECODER)          += pnmdec.o pnm.o
OBJS-$(CONFIG_PGMYUV_ENCODER)          += pnmenc.o
OBJS-$(CONFIG_PGSSUB_DECODER)          += pgssubdec.o
OBJS-$(CONFIG_PICTOR_DECODER)          += pictordec.o cga_data.o
OBJS-$(CONFIG_PJS_DECODER)             += textdec.o ass.o
OBJS-$(CONFIG_PNG_DECODER)             += png.o pngdec.o pngdsp.o
OBJS-$(CONFIG_PNG_ENCODER)             += png.o pngenc.o
OBJS-$(CONFIG_PPM_DECODER)             += pnmdec.o pnm.o
OBJS-$(CONFIG_PPM_ENCODER)             += pnmenc.o
OBJS-$(CONFIG_PRORES_DECODER)          += proresdec2.o proresdsp.o proresdata.o
OBJS-$(CONFIG_PRORES_LGPL_DECODER)     += proresdec_lgpl.o proresdsp.o proresdata.o
OBJS-$(CONFIG_PRORES_ENCODER)          += proresenc_anatoliy.o
OBJS-$(CONFIG_PRORES_AW_ENCODER)       += proresenc_anatoliy.o
OBJS-$(CONFIG_PRORES_KS_ENCODER)       += proresenc_kostya.o proresdata.o
OBJS-$(CONFIG_PTX_DECODER)             += ptx.o
OBJS-$(CONFIG_QCELP_DECODER)           += qcelpdec.o                     \
                                          celp_filters.o acelp_vectors.o \
                                          acelp_filters.o
OBJS-$(CONFIG_QDM2_DECODER)            += qdm2.o
OBJS-$(CONFIG_QDRAW_DECODER)           += qdrw.o
OBJS-$(CONFIG_QPEG_DECODER)            += qpeg.o
OBJS-$(CONFIG_QTRLE_DECODER)           += qtrle.o
OBJS-$(CONFIG_QTRLE_ENCODER)           += qtrleenc.o
OBJS-$(CONFIG_R10K_DECODER)            += r210dec.o
OBJS-$(CONFIG_R10K_ENCODER)            += r210enc.o
OBJS-$(CONFIG_R210_DECODER)            += r210dec.o
OBJS-$(CONFIG_R210_ENCODER)            += r210enc.o
OBJS-$(CONFIG_RA_144_DECODER)          += ra144dec.o ra144.o celp_filters.o
OBJS-$(CONFIG_RA_144_ENCODER)          += ra144enc.o ra144.o celp_filters.o
OBJS-$(CONFIG_RA_288_DECODER)          += ra288.o celp_filters.o
OBJS-$(CONFIG_RALF_DECODER)            += ralf.o
OBJS-$(CONFIG_RAWVIDEO_DECODER)        += rawdec.o
OBJS-$(CONFIG_RAWVIDEO_ENCODER)        += rawenc.o
OBJS-$(CONFIG_REALTEXT_DECODER)        += realtextdec.o ass.o
OBJS-$(CONFIG_RL2_DECODER)             += rl2.o
OBJS-$(CONFIG_ROQ_DECODER)             += roqvideodec.o roqvideo.o
OBJS-$(CONFIG_ROQ_ENCODER)             += roqvideoenc.o roqvideo.o elbg.o
OBJS-$(CONFIG_ROQ_DPCM_DECODER)        += dpcm.o
OBJS-$(CONFIG_ROQ_DPCM_ENCODER)        += roqaudioenc.o
OBJS-$(CONFIG_RPZA_DECODER)            += rpza.o
OBJS-$(CONFIG_RV10_DECODER)            += rv10.o
OBJS-$(CONFIG_RV10_ENCODER)            += rv10enc.o
OBJS-$(CONFIG_RV20_DECODER)            += rv10.o
OBJS-$(CONFIG_RV20_ENCODER)            += rv20enc.o
OBJS-$(CONFIG_RV30_DECODER)            += rv30.o rv34.o rv30dsp.o rv34dsp.o
OBJS-$(CONFIG_RV40_DECODER)            += rv40.o rv34.o rv34dsp.o rv40dsp.o
OBJS-$(CONFIG_SAMI_DECODER)            += samidec.o ass.o
OBJS-$(CONFIG_S302M_DECODER)           += s302m.o
OBJS-$(CONFIG_S302M_ENCODER)           += s302menc.o
OBJS-$(CONFIG_SANM_DECODER)            += sanm.o
OBJS-$(CONFIG_SGI_DECODER)             += sgidec.o
OBJS-$(CONFIG_SGI_ENCODER)             += sgienc.o rle.o
OBJS-$(CONFIG_SGIRLE_DECODER)          += sgirledec.o
OBJS-$(CONFIG_SHORTEN_DECODER)         += shorten.o
OBJS-$(CONFIG_SIPR_DECODER)            += sipr.o acelp_pitch_delay.o \
                                          celp_math.o acelp_vectors.o \
                                          acelp_filters.o celp_filters.o \
                                          sipr16k.o
OBJS-$(CONFIG_SMACKAUD_DECODER)        += smacker.o
OBJS-$(CONFIG_SMACKER_DECODER)         += smacker.o
OBJS-$(CONFIG_SMC_DECODER)             += smc.o
OBJS-$(CONFIG_SMVJPEG_DECODER)         += smvjpegdec.o
OBJS-$(CONFIG_SNOW_DECODER)            += snowdec.o snow.o snow_dwt.o
OBJS-$(CONFIG_SNOW_ENCODER)            += snowenc.o snow.o snow_dwt.o             \
                                          h263.o ituh263enc.o
OBJS-$(CONFIG_SOL_DPCM_DECODER)        += dpcm.o
OBJS-$(CONFIG_SONIC_DECODER)           += sonic.o
OBJS-$(CONFIG_SONIC_ENCODER)           += sonic.o
OBJS-$(CONFIG_SONIC_LS_ENCODER)        += sonic.o
OBJS-$(CONFIG_SP5X_DECODER)            += sp5xdec.o
OBJS-$(CONFIG_SRT_DECODER)             += srtdec.o ass.o
OBJS-$(CONFIG_SRT_ENCODER)             += srtenc.o ass_split.o
OBJS-$(CONFIG_STL_DECODER)             += textdec.o ass.o
OBJS-$(CONFIG_SUBRIP_DECODER)          += srtdec.o ass.o
OBJS-$(CONFIG_SUBRIP_ENCODER)          += srtenc.o ass_split.o
OBJS-$(CONFIG_SUBVIEWER1_DECODER)      += textdec.o ass.o
OBJS-$(CONFIG_SUBVIEWER_DECODER)       += subviewerdec.o ass.o
OBJS-$(CONFIG_SUNRAST_DECODER)         += sunrast.o
OBJS-$(CONFIG_SUNRAST_ENCODER)         += sunrastenc.o
OBJS-$(CONFIG_SVQ1_DECODER)            += svq1dec.o svq1.o svq13.o h263.o
OBJS-$(CONFIG_SVQ1_ENCODER)            += svq1enc.o svq1.o    \
                                          h263.o ituh263enc.o
OBJS-$(CONFIG_SVQ3_DECODER)            += svq3.o svq13.o mpegutils.o
OBJS-$(CONFIG_TEXT_DECODER)            += textdec.o ass.o
OBJS-$(CONFIG_TAK_DECODER)             += takdec.o tak.o
OBJS-$(CONFIG_TARGA_DECODER)           += targa.o
OBJS-$(CONFIG_TARGA_ENCODER)           += targaenc.o rle.o
OBJS-$(CONFIG_TARGA_Y216_DECODER)      += targa_y216dec.o
OBJS-$(CONFIG_THEORA_DECODER)          += xiph.o
OBJS-$(CONFIG_TIERTEXSEQVIDEO_DECODER) += tiertexseqv.o
OBJS-$(CONFIG_TIFF_DECODER)            += tiff.o lzw.o faxcompr.o tiff_data.o tiff_common.o
OBJS-$(CONFIG_TIFF_ENCODER)            += tiffenc.o rle.o lzwenc.o tiff_data.o
OBJS-$(CONFIG_TMV_DECODER)             += tmv.o cga_data.o
OBJS-$(CONFIG_TRUEHD_DECODER)          += mlpdec.o mlpdsp.o
OBJS-$(CONFIG_TRUEMOTION1_DECODER)     += truemotion1.o
OBJS-$(CONFIG_TRUEMOTION2_DECODER)     += truemotion2.o
OBJS-$(CONFIG_TRUESPEECH_DECODER)      += truespeech.o
OBJS-$(CONFIG_TSCC_DECODER)            += tscc.o msrledec.o
OBJS-$(CONFIG_TSCC2_DECODER)           += tscc2.o
OBJS-$(CONFIG_TTA_DECODER)             += tta.o ttadata.o ttadsp.o
OBJS-$(CONFIG_TTA_ENCODER)             += ttaenc.o ttadata.o
OBJS-$(CONFIG_TWINVQ_DECODER)          += twinvqdec.o twinvq.o
OBJS-$(CONFIG_TXD_DECODER)             += txd.o s3tc.o
OBJS-$(CONFIG_ULTI_DECODER)            += ulti.o
OBJS-$(CONFIG_UTVIDEO_DECODER)         += utvideodec.o utvideo.o
OBJS-$(CONFIG_UTVIDEO_ENCODER)         += utvideoenc.o utvideo.o
OBJS-$(CONFIG_V210_DECODER)            += v210dec.o
OBJS-$(CONFIG_V210_ENCODER)            += v210enc.o
OBJS-$(CONFIG_V308_DECODER)            += v308dec.o
OBJS-$(CONFIG_V308_ENCODER)            += v308enc.o
OBJS-$(CONFIG_V408_DECODER)            += v408dec.o
OBJS-$(CONFIG_V408_ENCODER)            += v408enc.o
OBJS-$(CONFIG_V410_DECODER)            += v410dec.o
OBJS-$(CONFIG_V410_ENCODER)            += v410enc.o
OBJS-$(CONFIG_V210X_DECODER)           += v210x.o
OBJS-$(CONFIG_VB_DECODER)              += vb.o
OBJS-$(CONFIG_VBLE_DECODER)            += vble.o
OBJS-$(CONFIG_VC1_DECODER)             += vc1dec.o vc1_block.o vc1_loopfilter.o \
                                          vc1_mc.o vc1_pred.o vc1.o vc1data.o \
                                          vc1dsp.o \
                                          msmpeg4dec.o msmpeg4.o msmpeg4data.o \
                                          wmv2dsp.o
OBJS-$(CONFIG_VCR1_DECODER)            += vcr1.o
OBJS-$(CONFIG_VMDAUDIO_DECODER)        += vmdaudio.o
OBJS-$(CONFIG_VMDVIDEO_DECODER)        += vmdvideo.o
OBJS-$(CONFIG_VMNC_DECODER)            += vmnc.o
OBJS-$(CONFIG_VORBIS_DECODER)          += vorbisdec.o vorbisdsp.o vorbis.o \
                                          vorbis_data.o xiph.o
OBJS-$(CONFIG_VORBIS_ENCODER)          += vorbisenc.o vorbis.o \
                                          vorbis_data.o
OBJS-$(CONFIG_VP3_DECODER)             += vp3.o
OBJS-$(CONFIG_VP5_DECODER)             += vp5.o vp56.o vp56data.o vp56dsp.o \
                                          vp56rac.o
OBJS-$(CONFIG_VP6_DECODER)             += vp6.o vp56.o vp56data.o vp56dsp.o \
                                          vp6dsp.o vp56rac.o
OBJS-$(CONFIG_VP7_DECODER)             += vp8.o vp8dsp.o vp56rac.o
OBJS-$(CONFIG_VP8_DECODER)             += vp8.o vp8dsp.o vp56rac.o
OBJS-$(CONFIG_VP9_DECODER)             += vp9.o vp9dsp.o vp56rac.o
OBJS-$(CONFIG_VPLAYER_DECODER)         += textdec.o ass.o
OBJS-$(CONFIG_VQA_DECODER)             += vqavideo.o
OBJS-$(CONFIG_WAVPACK_DECODER)         += wavpack.o
OBJS-$(CONFIG_WAVPACK_ENCODER)         += wavpackenc.o
OBJS-$(CONFIG_WEBP_DECODER)            += vp8.o vp8dsp.o vp56rac.o
OBJS-$(CONFIG_WEBP_DECODER)            += webp.o exif.o tiff_common.o
OBJS-$(CONFIG_WEBVTT_DECODER)          += webvttdec.o ass.o
OBJS-$(CONFIG_WEBVTT_ENCODER)          += webvttenc.o ass_split.o
OBJS-$(CONFIG_WMALOSSLESS_DECODER)     += wmalosslessdec.o wma_common.o
OBJS-$(CONFIG_WMAPRO_DECODER)          += wmaprodec.o wma.o wma_common.o
OBJS-$(CONFIG_WMAV1_DECODER)           += wmadec.o wma.o wma_common.o aactab.o
OBJS-$(CONFIG_WMAV1_ENCODER)           += wmaenc.o wma.o wma_common.o aactab.o
OBJS-$(CONFIG_WMAV2_DECODER)           += wmadec.o wma.o wma_common.o aactab.o
OBJS-$(CONFIG_WMAV2_ENCODER)           += wmaenc.o wma.o wma_common.o aactab.o
OBJS-$(CONFIG_WMAVOICE_DECODER)        += wmavoice.o \
                                          celp_filters.o \
                                          acelp_vectors.o acelp_filters.o
OBJS-$(CONFIG_WMV1_DECODER)            += msmpeg4dec.o msmpeg4.o msmpeg4data.o
OBJS-$(CONFIG_WMV1_ENCODER)            += msmpeg4enc.o
OBJS-$(CONFIG_WMV2_DECODER)            += wmv2dec.o wmv2.o wmv2dsp.o \
                                          msmpeg4dec.o msmpeg4.o msmpeg4data.o
OBJS-$(CONFIG_WMV2_ENCODER)            += wmv2enc.o wmv2.o wmv2dsp.o \
                                          msmpeg4.o msmpeg4enc.o msmpeg4data.o
OBJS-$(CONFIG_WNV1_DECODER)            += wnv1.o
OBJS-$(CONFIG_WS_SND1_DECODER)         += ws-snd1.o
OBJS-$(CONFIG_XAN_DPCM_DECODER)        += dpcm.o
OBJS-$(CONFIG_XAN_WC3_DECODER)         += xan.o
OBJS-$(CONFIG_XAN_WC4_DECODER)         += xxan.o
OBJS-$(CONFIG_XBIN_DECODER)            += bintext.o cga_data.o
OBJS-$(CONFIG_XBM_DECODER)             += xbmdec.o
OBJS-$(CONFIG_XBM_ENCODER)             += xbmenc.o
OBJS-$(CONFIG_XFACE_DECODER)           += xfacedec.o xface.o
OBJS-$(CONFIG_XFACE_ENCODER)           += xfaceenc.o xface.o
OBJS-$(CONFIG_XL_DECODER)              += xl.o
OBJS-$(CONFIG_XSUB_DECODER)            += xsubdec.o
OBJS-$(CONFIG_XSUB_ENCODER)            += xsubenc.o
OBJS-$(CONFIG_XWD_DECODER)             += xwddec.o
OBJS-$(CONFIG_XWD_ENCODER)             += xwdenc.o
OBJS-$(CONFIG_Y41P_DECODER)            += y41pdec.o
OBJS-$(CONFIG_Y41P_ENCODER)            += y41penc.o
OBJS-$(CONFIG_YOP_DECODER)             += yop.o
OBJS-$(CONFIG_YUV4_DECODER)            += yuv4dec.o
OBJS-$(CONFIG_YUV4_ENCODER)            += yuv4enc.o
OBJS-$(CONFIG_ZEROCODEC_DECODER)       += zerocodec.o
OBJS-$(CONFIG_ZLIB_DECODER)            += lcldec.o
OBJS-$(CONFIG_ZLIB_ENCODER)            += lclenc.o
OBJS-$(CONFIG_ZMBV_DECODER)            += zmbv.o
OBJS-$(CONFIG_ZMBV_ENCODER)            += zmbvenc.o

# (AD)PCM decoders/encoders
OBJS-$(CONFIG_PCM_ALAW_DECODER)           += pcm.o
OBJS-$(CONFIG_PCM_ALAW_ENCODER)           += pcm.o
OBJS-$(CONFIG_PCM_BLURAY_DECODER)         += pcm-bluray.o
OBJS-$(CONFIG_PCM_DVD_DECODER)            += pcm-dvd.o
OBJS-$(CONFIG_PCM_F32BE_DECODER)          += pcm.o
OBJS-$(CONFIG_PCM_F32BE_ENCODER)          += pcm.o
OBJS-$(CONFIG_PCM_F32LE_DECODER)          += pcm.o
OBJS-$(CONFIG_PCM_F32LE_ENCODER)          += pcm.o
OBJS-$(CONFIG_PCM_F64BE_DECODER)          += pcm.o
OBJS-$(CONFIG_PCM_F64BE_ENCODER)          += pcm.o
OBJS-$(CONFIG_PCM_F64LE_DECODER)          += pcm.o
OBJS-$(CONFIG_PCM_F64LE_ENCODER)          += pcm.o
OBJS-$(CONFIG_PCM_LXF_DECODER)            += pcm.o
OBJS-$(CONFIG_PCM_MULAW_DECODER)          += pcm.o
OBJS-$(CONFIG_PCM_MULAW_ENCODER)          += pcm.o
OBJS-$(CONFIG_PCM_S8_DECODER)             += pcm.o
OBJS-$(CONFIG_PCM_S8_ENCODER)             += pcm.o
OBJS-$(CONFIG_PCM_S8_PLANAR_DECODER)      += pcm.o
OBJS-$(CONFIG_PCM_S8_PLANAR_ENCODER)      += pcm.o
OBJS-$(CONFIG_PCM_S16BE_DECODER)          += pcm.o
OBJS-$(CONFIG_PCM_S16BE_ENCODER)          += pcm.o
OBJS-$(CONFIG_PCM_S16BE_PLANAR_DECODER)   += pcm.o
OBJS-$(CONFIG_PCM_S16BE_PLANAR_ENCODER)   += pcm.o
OBJS-$(CONFIG_PCM_S16LE_DECODER)          += pcm.o
OBJS-$(CONFIG_PCM_S16LE_ENCODER)          += pcm.o
OBJS-$(CONFIG_PCM_S16LE_PLANAR_DECODER)   += pcm.o
OBJS-$(CONFIG_PCM_S16LE_PLANAR_ENCODER)   += pcm.o
OBJS-$(CONFIG_PCM_S24BE_DECODER)          += pcm.o
OBJS-$(CONFIG_PCM_S24BE_ENCODER)          += pcm.o
OBJS-$(CONFIG_PCM_S24DAUD_DECODER)        += pcm.o
OBJS-$(CONFIG_PCM_S24DAUD_ENCODER)        += pcm.o
OBJS-$(CONFIG_PCM_S24LE_DECODER)          += pcm.o
OBJS-$(CONFIG_PCM_S24LE_ENCODER)          += pcm.o
OBJS-$(CONFIG_PCM_S24LE_PLANAR_DECODER)   += pcm.o
OBJS-$(CONFIG_PCM_S24LE_PLANAR_ENCODER)   += pcm.o
OBJS-$(CONFIG_PCM_S32BE_DECODER)          += pcm.o
OBJS-$(CONFIG_PCM_S32BE_ENCODER)          += pcm.o
OBJS-$(CONFIG_PCM_S32LE_DECODER)          += pcm.o
OBJS-$(CONFIG_PCM_S32LE_ENCODER)          += pcm.o
OBJS-$(CONFIG_PCM_S32LE_PLANAR_DECODER)   += pcm.o
OBJS-$(CONFIG_PCM_S32LE_PLANAR_ENCODER)   += pcm.o
OBJS-$(CONFIG_PCM_U8_DECODER)             += pcm.o
OBJS-$(CONFIG_PCM_U8_ENCODER)             += pcm.o
OBJS-$(CONFIG_PCM_U16BE_DECODER)          += pcm.o
OBJS-$(CONFIG_PCM_U16BE_ENCODER)          += pcm.o
OBJS-$(CONFIG_PCM_U16LE_DECODER)          += pcm.o
OBJS-$(CONFIG_PCM_U16LE_ENCODER)          += pcm.o
OBJS-$(CONFIG_PCM_U24BE_DECODER)          += pcm.o
OBJS-$(CONFIG_PCM_U24BE_ENCODER)          += pcm.o
OBJS-$(CONFIG_PCM_U24LE_DECODER)          += pcm.o
OBJS-$(CONFIG_PCM_U24LE_ENCODER)          += pcm.o
OBJS-$(CONFIG_PCM_U32BE_DECODER)          += pcm.o
OBJS-$(CONFIG_PCM_U32BE_ENCODER)          += pcm.o
OBJS-$(CONFIG_PCM_U32LE_DECODER)          += pcm.o
OBJS-$(CONFIG_PCM_U32LE_ENCODER)          += pcm.o
OBJS-$(CONFIG_PCM_ZORK_DECODER)           += pcm.o

OBJS-$(CONFIG_ADPCM_4XM_DECODER)          += adpcm.o adpcm_data.o
OBJS-$(CONFIG_ADPCM_ADX_DECODER)          += adxdec.o adx.o
OBJS-$(CONFIG_ADPCM_ADX_ENCODER)          += adxenc.o adx.o
OBJS-$(CONFIG_ADPCM_AFC_DECODER)          += adpcm.o adpcm_data.o
OBJS-$(CONFIG_ADPCM_CT_DECODER)           += adpcm.o adpcm_data.o
OBJS-$(CONFIG_ADPCM_DTK_DECODER)          += adpcm.o adpcm_data.o
OBJS-$(CONFIG_ADPCM_EA_DECODER)           += adpcm.o adpcm_data.o
OBJS-$(CONFIG_ADPCM_EA_MAXIS_XA_DECODER)  += adpcm.o adpcm_data.o
OBJS-$(CONFIG_ADPCM_EA_R1_DECODER)        += adpcm.o adpcm_data.o
OBJS-$(CONFIG_ADPCM_EA_R2_DECODER)        += adpcm.o adpcm_data.o
OBJS-$(CONFIG_ADPCM_EA_R3_DECODER)        += adpcm.o adpcm_data.o
OBJS-$(CONFIG_ADPCM_EA_XAS_DECODER)       += adpcm.o adpcm_data.o
OBJS-$(CONFIG_ADPCM_G722_DECODER)         += g722.o g722dec.o
OBJS-$(CONFIG_ADPCM_G722_ENCODER)         += g722.o g722enc.o
OBJS-$(CONFIG_ADPCM_G726_DECODER)         += g726.o
OBJS-$(CONFIG_ADPCM_G726_ENCODER)         += g726.o
OBJS-$(CONFIG_ADPCM_G726LE_DECODER)       += g726.o
OBJS-$(CONFIG_ADPCM_IMA_AMV_DECODER)      += adpcm.o adpcm_data.o
OBJS-$(CONFIG_ADPCM_IMA_APC_DECODER)      += adpcm.o adpcm_data.o
OBJS-$(CONFIG_ADPCM_IMA_DK3_DECODER)      += adpcm.o adpcm_data.o
OBJS-$(CONFIG_ADPCM_IMA_DK4_DECODER)      += adpcm.o adpcm_data.o
OBJS-$(CONFIG_ADPCM_IMA_EA_EACS_DECODER)  += adpcm.o adpcm_data.o
OBJS-$(CONFIG_ADPCM_IMA_EA_SEAD_DECODER)  += adpcm.o adpcm_data.o
OBJS-$(CONFIG_ADPCM_IMA_ISS_DECODER)      += adpcm.o adpcm_data.o
OBJS-$(CONFIG_ADPCM_IMA_OKI_DECODER)      += adpcm.o adpcm_data.o
OBJS-$(CONFIG_ADPCM_IMA_QT_DECODER)       += adpcm.o adpcm_data.o
OBJS-$(CONFIG_ADPCM_IMA_QT_ENCODER)       += adpcmenc.o adpcm_data.o
OBJS-$(CONFIG_ADPCM_IMA_RAD_DECODER)      += adpcm.o adpcm_data.o
OBJS-$(CONFIG_ADPCM_IMA_SMJPEG_DECODER)   += adpcm.o adpcm_data.o
OBJS-$(CONFIG_ADPCM_IMA_WAV_DECODER)      += adpcm.o adpcm_data.o
OBJS-$(CONFIG_ADPCM_IMA_WAV_ENCODER)      += adpcmenc.o adpcm_data.o
OBJS-$(CONFIG_ADPCM_IMA_WS_DECODER)       += adpcm.o adpcm_data.o
OBJS-$(CONFIG_ADPCM_MS_DECODER)           += adpcm.o adpcm_data.o
OBJS-$(CONFIG_ADPCM_MS_ENCODER)           += adpcmenc.o adpcm_data.o
OBJS-$(CONFIG_ADPCM_SBPRO_2_DECODER)      += adpcm.o adpcm_data.o
OBJS-$(CONFIG_ADPCM_SBPRO_3_DECODER)      += adpcm.o adpcm_data.o
OBJS-$(CONFIG_ADPCM_SBPRO_4_DECODER)      += adpcm.o adpcm_data.o
OBJS-$(CONFIG_ADPCM_SWF_DECODER)          += adpcm.o adpcm_data.o
OBJS-$(CONFIG_ADPCM_SWF_ENCODER)          += adpcmenc.o adpcm_data.o
OBJS-$(CONFIG_ADPCM_THP_DECODER)          += adpcm.o adpcm_data.o
OBJS-$(CONFIG_ADPCM_VIMA_DECODER)         += vima.o adpcm_data.o
OBJS-$(CONFIG_ADPCM_XA_DECODER)           += adpcm.o adpcm_data.o
OBJS-$(CONFIG_ADPCM_YAMAHA_DECODER)       += adpcm.o adpcm_data.o
OBJS-$(CONFIG_ADPCM_YAMAHA_ENCODER)       += adpcmenc.o adpcm_data.o
OBJS-$(CONFIG_VIMA_DECODER)               += vima.o adpcm_data.o

# hardware accelerators
OBJS-$(CONFIG_DXVA2)                      += dxva2.o
OBJS-$(CONFIG_VAAPI)                      += vaapi.o
OBJS-$(CONFIG_VDA)                        += vda.o
OBJS-$(CONFIG_VDPAU)                      += vdpau.o

OBJS-$(CONFIG_H263_VAAPI_HWACCEL)         += vaapi_mpeg4.o vaapi_mpeg.o
OBJS-$(CONFIG_H263_VDPAU_HWACCEL)         += vdpau_mpeg4.o
OBJS-$(CONFIG_H264_DXVA2_HWACCEL)         += dxva2_h264.o
OBJS-$(CONFIG_H264_VAAPI_HWACCEL)         += vaapi_h264.o
OBJS-$(CONFIG_H264_VDA_HWACCEL)           += vda_h264.o
OBJS-$(CONFIG_H264_VDPAU_HWACCEL)         += vdpau_h264.o
OBJS-$(CONFIG_MPEG1_VDPAU_HWACCEL)        += vdpau_mpeg12.o
OBJS-$(CONFIG_MPEG1_XVMC_HWACCEL)         += mpegvideo_xvmc.o
OBJS-$(CONFIG_MPEG2_DXVA2_HWACCEL)        += dxva2_mpeg2.o
OBJS-$(CONFIG_MPEG2_VAAPI_HWACCEL)        += vaapi_mpeg2.o vaapi_mpeg.o
OBJS-$(CONFIG_MPEG2_VDPAU_HWACCEL)        += vdpau_mpeg12.o
OBJS-$(CONFIG_MPEG2_XVMC_HWACCEL)         += mpegvideo_xvmc.o
OBJS-$(CONFIG_MPEG4_VAAPI_HWACCEL)        += vaapi_mpeg4.o vaapi_mpeg.o
OBJS-$(CONFIG_MPEG4_VDPAU_HWACCEL)        += vdpau_mpeg4.o
OBJS-$(CONFIG_VC1_DXVA2_HWACCEL)          += dxva2_vc1.o
OBJS-$(CONFIG_VC1_VAAPI_HWACCEL)          += vaapi_vc1.o vaapi_mpeg.o
OBJS-$(CONFIG_VC1_VDPAU_HWACCEL)          += vdpau_vc1.o

# libavformat dependencies
OBJS-$(CONFIG_ADTS_MUXER)              += mpeg4audio.o
OBJS-$(CONFIG_CAF_DEMUXER)             += mpeg4audio.o mpegaudiodata.o  \
                                          ac3tab.o
<<<<<<< HEAD
OBJS-$(CONFIG_FLAC_DEMUXER)            += flac.o flacdata.o vorbis_data.o \
                                          vorbis_parser.o xiph.o
OBJS-$(CONFIG_FLAC_MUXER)              += flac.o flacdata.o vorbis_data.o
=======
OBJS-$(CONFIG_FLAC_DEMUXER)            += flac.o flacdata.o             \
                                          xiph.o
OBJS-$(CONFIG_FLAC_MUXER)              += flac.o flacdata.o
>>>>>>> 5e80fb7f
OBJS-$(CONFIG_FLV_DEMUXER)             += mpeg4audio.o
OBJS-$(CONFIG_GXF_DEMUXER)             += mpeg12data.o
OBJS-$(CONFIG_IFF_DEMUXER)             += iff.o
OBJS-$(CONFIG_ISMV_MUXER)              += mpeg4audio.o mpegaudiodata.o
OBJS-$(CONFIG_LATM_MUXER)              += mpeg4audio.o
OBJS-$(CONFIG_MATROSKA_AUDIO_MUXER)    += xiph.o mpeg4audio.o vorbis_data.o \
                                          flac.o flacdata.o
OBJS-$(CONFIG_MATROSKA_DEMUXER)        += mpeg4audio.o mpegaudiodata.o  \
                                          xiph.o
OBJS-$(CONFIG_MATROSKA_MUXER)          += mpeg4audio.o mpegaudiodata.o  \
                                          flac.o flacdata.o vorbis_data.o xiph.o
OBJS-$(CONFIG_MP2_MUXER)               += mpegaudiodata.o mpegaudiodecheader.o
OBJS-$(CONFIG_MP3_MUXER)               += mpegaudiodata.o mpegaudiodecheader.o
OBJS-$(CONFIG_MOV_DEMUXER)             += mpeg4audio.o mpegaudiodata.o ac3tab.o
OBJS-$(CONFIG_MOV_MUXER)               += mpeg4audio.o mpegaudiodata.o
OBJS-$(CONFIG_MPEGTS_MUXER)            += mpeg4audio.o
OBJS-$(CONFIG_MPEGTS_DEMUXER)          += mpeg4audio.o mpegaudiodata.o
OBJS-$(CONFIG_MXF_MUXER)               += dnxhddata.o
OBJS-$(CONFIG_NUT_MUXER)               += mpegaudiodata.o
OBJS-$(CONFIG_OGA_MUXER)               += xiph.o flac.o flacdata.o
OBJS-$(CONFIG_OGG_DEMUXER)             += xiph.o flac.o flacdata.o     \
<<<<<<< HEAD
                                          mpeg12data.o vorbis_parser.o \
                                          dirac.o vorbis_data.o
OBJS-$(CONFIG_OGG_MUXER)               += xiph.o flac.o flacdata.o \
                                          vorbis_data.o
=======
                                          mpeg12data.o \
                                          dirac.o
OBJS-$(CONFIG_OGG_MUXER)               += xiph.o flac.o flacdata.o
>>>>>>> 5e80fb7f
OBJS-$(CONFIG_RTP_MUXER)               += mpeg4audio.o xiph.o
OBJS-$(CONFIG_RTPDEC)                  += mjpeg.o
OBJS-$(CONFIG_SPDIF_DEMUXER)           += aacadtsdec.o mpeg4audio.o
OBJS-$(CONFIG_SPDIF_MUXER)             += dca.o
OBJS-$(CONFIG_TAK_DEMUXER)             += tak.o
OBJS-$(CONFIG_WEBM_MUXER)              += mpeg4audio.o mpegaudiodata.o  \
                                          xiph.o flac.o flacdata.o \
                                          vorbis_data.o
OBJS-$(CONFIG_WEBM_DASH_MANIFEST_DEMUXER) += vorbis_parser.o xiph.o
OBJS-$(CONFIG_WTV_DEMUXER)             += mpeg4audio.o mpegaudiodata.o

# libavfilter dependencies
OBJS-$(CONFIG_ELBG_FILTER)             += elbg.o

# external codec libraries
OBJS-$(CONFIG_LIBAACPLUS_ENCODER)         += libaacplus.o
OBJS-$(CONFIG_LIBCELT_DECODER)            += libcelt_dec.o
OBJS-$(CONFIG_LIBFAAC_ENCODER)            += libfaac.o
OBJS-$(CONFIG_LIBFDK_AAC_DECODER)         += libfdk-aacdec.o
OBJS-$(CONFIG_LIBFDK_AAC_ENCODER)         += libfdk-aacenc.o
OBJS-$(CONFIG_LIBGSM_DECODER)             += libgsmdec.o
OBJS-$(CONFIG_LIBGSM_ENCODER)             += libgsmenc.o
OBJS-$(CONFIG_LIBGSM_MS_DECODER)          += libgsmdec.o
OBJS-$(CONFIG_LIBGSM_MS_ENCODER)          += libgsmenc.o
OBJS-$(CONFIG_LIBILBC_DECODER)            += libilbc.o
OBJS-$(CONFIG_LIBILBC_ENCODER)            += libilbc.o
OBJS-$(CONFIG_LIBMP3LAME_ENCODER)         += libmp3lame.o mpegaudiodecheader.o
OBJS-$(CONFIG_LIBOPENCORE_AMRNB_DECODER)  += libopencore-amr.o
OBJS-$(CONFIG_LIBOPENCORE_AMRNB_ENCODER)  += libopencore-amr.o
OBJS-$(CONFIG_LIBOPENCORE_AMRWB_DECODER)  += libopencore-amr.o
OBJS-$(CONFIG_LIBOPENJPEG_DECODER)        += libopenjpegdec.o
OBJS-$(CONFIG_LIBOPENJPEG_ENCODER)        += libopenjpegenc.o
OBJS-$(CONFIG_LIBOPUS_DECODER)            += libopusdec.o libopus.o     \
                                             vorbis_data.o
OBJS-$(CONFIG_LIBOPUS_ENCODER)            += libopusenc.o libopus.o     \
                                             vorbis_data.o
OBJS-$(CONFIG_LIBSCHROEDINGER_DECODER)    += libschroedingerdec.o \
                                             libschroedinger.o
OBJS-$(CONFIG_LIBSCHROEDINGER_ENCODER)    += libschroedingerenc.o \
                                             libschroedinger.o
OBJS-$(CONFIG_LIBSHINE_ENCODER)           += libshine.o
OBJS-$(CONFIG_LIBSPEEX_DECODER)           += libspeexdec.o
OBJS-$(CONFIG_LIBSPEEX_ENCODER)           += libspeexenc.o
OBJS-$(CONFIG_LIBSTAGEFRIGHT_H264_DECODER)+= libstagefright.o
OBJS-$(CONFIG_LIBTHEORA_ENCODER)          += libtheoraenc.o
OBJS-$(CONFIG_LIBTWOLAME_ENCODER)         += libtwolame.o
OBJS-$(CONFIG_LIBUTVIDEO_DECODER)         += libutvideodec.o
OBJS-$(CONFIG_LIBUTVIDEO_ENCODER)         += libutvideoenc.o
OBJS-$(CONFIG_LIBVO_AACENC_ENCODER)       += libvo-aacenc.o mpeg4audio.o
OBJS-$(CONFIG_LIBVO_AMRWBENC_ENCODER)     += libvo-amrwbenc.o
<<<<<<< HEAD
OBJS-$(CONFIG_LIBVORBIS_DECODER)          += libvorbisdec.o
OBJS-$(CONFIG_LIBVORBIS_ENCODER)          += libvorbisenc.o \
                                             vorbis_data.o vorbis_parser.o xiph.o
=======
OBJS-$(CONFIG_LIBVORBIS_ENCODER)          += libvorbis.o \
                                             vorbis_data.o
>>>>>>> 5e80fb7f
OBJS-$(CONFIG_LIBVPX_VP8_DECODER)         += libvpxdec.o
OBJS-$(CONFIG_LIBVPX_VP8_ENCODER)         += libvpxenc.o
OBJS-$(CONFIG_LIBVPX_VP9_DECODER)         += libvpxdec.o libvpx.o
OBJS-$(CONFIG_LIBVPX_VP9_ENCODER)         += libvpxenc.o libvpx.o
OBJS-$(CONFIG_LIBWAVPACK_ENCODER)         += libwavpackenc.o
OBJS-$(CONFIG_LIBWEBP_ENCODER)            += libwebpenc.o
OBJS-$(CONFIG_LIBX264_ENCODER)            += libx264.o
OBJS-$(CONFIG_LIBX265_ENCODER)            += libx265.o
OBJS-$(CONFIG_LIBXAVS_ENCODER)            += libxavs.o
OBJS-$(CONFIG_LIBXVID_ENCODER)            += libxvid.o
OBJS-$(CONFIG_LIBZVBI_TELETEXT_DECODER)   += libzvbi-teletextdec.o

# parsers
OBJS-$(CONFIG_AAC_PARSER)              += aac_parser.o aac_ac3_parser.o \
                                          aacadtsdec.o mpeg4audio.o
OBJS-$(CONFIG_AAC_LATM_PARSER)         += latm_parser.o
OBJS-$(CONFIG_AC3_PARSER)              += ac3_parser.o ac3tab.o \
                                          aac_ac3_parser.o
OBJS-$(CONFIG_ADX_PARSER)              += adx_parser.o adx.o
OBJS-$(CONFIG_BMP_PARSER)              += bmp_parser.o
OBJS-$(CONFIG_CAVSVIDEO_PARSER)        += cavs_parser.o
OBJS-$(CONFIG_COOK_PARSER)             += cook_parser.o
OBJS-$(CONFIG_DCA_PARSER)              += dca_parser.o dca.o
OBJS-$(CONFIG_DIRAC_PARSER)            += dirac_parser.o
OBJS-$(CONFIG_DNXHD_PARSER)            += dnxhd_parser.o
OBJS-$(CONFIG_DPX_PARSER)              += dpx_parser.o
OBJS-$(CONFIG_DVBSUB_PARSER)           += dvbsub_parser.o
OBJS-$(CONFIG_DVD_NAV_PARSER)          += dvd_nav_parser.o
OBJS-$(CONFIG_DVDSUB_PARSER)           += dvdsub_parser.o
OBJS-$(CONFIG_FLAC_PARSER)             += flac_parser.o flacdata.o flac.o \
                                          vorbis_data.o
OBJS-$(CONFIG_GSM_PARSER)              += gsm_parser.o
OBJS-$(CONFIG_H261_PARSER)             += h261_parser.o
OBJS-$(CONFIG_H263_PARSER)             += h263_parser.o
OBJS-$(CONFIG_H264_PARSER)             += h264_parser.o
OBJS-$(CONFIG_HEVC_PARSER)             += hevc_parser.o
OBJS-$(CONFIG_MJPEG_PARSER)            += mjpeg_parser.o
OBJS-$(CONFIG_MLP_PARSER)              += mlp_parser.o mlp.o
OBJS-$(CONFIG_MPEG4VIDEO_PARSER)       += mpeg4video_parser.o h263.o \
                                          mpeg4videodec.o mpeg4video.o \
                                          ituh263dec.o h263dec.o
OBJS-$(CONFIG_PNG_PARSER)              += png_parser.o
OBJS-$(CONFIG_MPEGAUDIO_PARSER)        += mpegaudio_parser.o \
                                          mpegaudiodecheader.o mpegaudiodata.o
OBJS-$(CONFIG_MPEGVIDEO_PARSER)        += mpegvideo_parser.o    \
                                          mpeg12.o mpeg12data.o
OBJS-$(CONFIG_OPUS_PARSER)             += opus_parser.o opus.o vorbis_data.o
OBJS-$(CONFIG_PNG_PARSER)              += png_parser.o
OBJS-$(CONFIG_PNM_PARSER)              += pnm_parser.o pnm.o
OBJS-$(CONFIG_RV30_PARSER)             += rv34_parser.o
OBJS-$(CONFIG_RV40_PARSER)             += rv34_parser.o
OBJS-$(CONFIG_TAK_PARSER)              += tak_parser.o tak.o
OBJS-$(CONFIG_VC1_PARSER)              += vc1_parser.o vc1.o vc1data.o vc1dsp.o \
                                          msmpeg4.o msmpeg4data.o mpeg4video.o \
                                          h263.o
OBJS-$(CONFIG_VORBIS_PARSER)           += xiph.o
OBJS-$(CONFIG_VP3_PARSER)              += vp3_parser.o
OBJS-$(CONFIG_VP8_PARSER)              += vp8_parser.o
OBJS-$(CONFIG_VP9_PARSER)              += vp9_parser.o

# bitstream filters
OBJS-$(CONFIG_AAC_ADTSTOASC_BSF)          += aac_adtstoasc_bsf.o aacadtsdec.o \
                                             mpeg4audio.o
OBJS-$(CONFIG_CHOMP_BSF)                  += chomp_bsf.o
OBJS-$(CONFIG_DUMP_EXTRADATA_BSF)         += dump_extradata_bsf.o
OBJS-$(CONFIG_H264_MP4TOANNEXB_BSF)       += h264_mp4toannexb_bsf.o
OBJS-$(CONFIG_IMX_DUMP_HEADER_BSF)        += imx_dump_header_bsf.o
OBJS-$(CONFIG_MJPEG2JPEG_BSF)             += mjpeg2jpeg_bsf.o mjpeg.o
OBJS-$(CONFIG_MJPEGA_DUMP_HEADER_BSF)     += mjpega_dump_header_bsf.o
OBJS-$(CONFIG_MOV2TEXTSUB_BSF)            += movsub_bsf.o
OBJS-$(CONFIG_MP3_HEADER_DECOMPRESS_BSF)  += mp3_header_decompress_bsf.o \
                                             mpegaudiodata.o
OBJS-$(CONFIG_NOISE_BSF)                  += noise_bsf.o
OBJS-$(CONFIG_REMOVE_EXTRADATA_BSF)       += remove_extradata_bsf.o
OBJS-$(CONFIG_TEXT2MOVSUB_BSF)            += movsub_bsf.o

# thread libraries
OBJS-$(HAVE_LIBC_MSVCRT)               += file_open.o
OBJS-$(HAVE_THREADS)                   += pthread.o pthread_slice.o pthread_frame.o

OBJS-$(CONFIG_FRAME_THREAD_ENCODER)    += frame_thread_encoder.o

# Windows resource file
SLIBOBJS-$(HAVE_GNU_WINDRES)           += avcodecres.o

SKIPHEADERS                            += %_tablegen.h                  \
                                          %_tables.h                    \
                                          aac_tablegen_decl.h           \
                                          fft-internal.h                \
                                          libutvideo.h                  \
                                          old_codec_ids.h               \
                                          tableprint.h                  \
                                          $(ARCH)/vp56_arith.h          \

SKIPHEADERS-$(CONFIG_DXVA2)            += dxva2.h dxva2_internal.h
SKIPHEADERS-$(CONFIG_LIBSCHROEDINGER)  += libschroedinger.h
SKIPHEADERS-$(CONFIG_LIBUTVIDEO)       += libutvideo.h
SKIPHEADERS-$(CONFIG_XVMC)             += xvmc.h
SKIPHEADERS-$(CONFIG_VAAPI)            += vaapi_internal.h
SKIPHEADERS-$(CONFIG_VDA)              += vda.h vda_internal.h
SKIPHEADERS-$(CONFIG_VDPAU)            += vdpau.h vdpau_internal.h

TESTPROGS = imgconvert                                                  \

TESTPROGS-$(CONFIG_CABAC)                 += cabac
TESTPROGS-$(CONFIG_FFT)                   += fft fft-fixed fft-fixed32
TESTPROGS-$(CONFIG_IDCTDSP)               += dct
TESTPROGS-$(CONFIG_IIRFILTER)             += iirfilter
TESTPROGS-$(HAVE_MMX)                     += motion
TESTPROGS-$(CONFIG_GOLOMB)                += golomb
TESTPROGS-$(CONFIG_RANGECODER)            += rangecoder
TESTPROGS-$(CONFIG_SNOW_ENCODER)          += snowenc

TESTOBJS = dctref.o

TOOLS = fourcc2pixfmt

HOSTPROGS = aac_tablegen                                                \
            aacps_tablegen                                              \
            aacsbr_tablegen                                             \
            cabac_tablegen                                              \
            cbrt_tablegen                                               \
            cos_tablegen                                                \
            dsd_tablegen                                                \
            dv_tablegen                                                 \
            motionpixels_tablegen                                       \
            mpegaudio_tablegen                                          \
            pcm_tablegen                                                \
            qdm2_tablegen                                               \
            sinewin_tablegen                                            \

CLEANFILES = *_tables.c *_tables.h *_tablegen$(HOSTEXESUF)

$(SUBDIR)dct-test$(EXESUF): $(SUBDIR)dctref.o $(SUBDIR)aandcttab.o
$(SUBDIR)dv_tablegen$(HOSTEXESUF): $(SUBDIR)dvdata_host.o

TRIG_TABLES  = cos cos_fixed sin
TRIG_TABLES := $(TRIG_TABLES:%=$(SUBDIR)%_tables.c)

$(TRIG_TABLES): $(SUBDIR)%_tables.c: $(SUBDIR)cos_tablegen$(HOSTEXESUF)
	$(M)./$< $* > $@

ifdef CONFIG_SMALL
$(SUBDIR)%_tablegen$(HOSTEXESUF): HOSTCFLAGS += -DCONFIG_SMALL=1
else
$(SUBDIR)%_tablegen$(HOSTEXESUF): HOSTCFLAGS += -DCONFIG_SMALL=0
endif

GEN_HEADERS = cabac_tables.h cbrt_tables.h aacps_tables.h aacsbr_tables.h aac_tables.h dsd_tables.h dv_tables.h     \
              sinewin_tables.h mpegaudio_tables.h motionpixels_tables.h \
              pcm_tables.h qdm2_tables.h
GEN_HEADERS := $(addprefix $(SUBDIR), $(GEN_HEADERS))

$(GEN_HEADERS): $(SUBDIR)%_tables.h: $(SUBDIR)%_tablegen$(HOSTEXESUF)
	$(M)./$< > $@

ifdef CONFIG_HARDCODED_TABLES
$(SUBDIR)aacdec.o: $(SUBDIR)cbrt_tables.h
$(SUBDIR)aacps.o: $(SUBDIR)aacps_tables.h
$(SUBDIR)aacsbr.o: $(SUBDIR)aacsbr_tables.h
$(SUBDIR)aactab.o: $(SUBDIR)aac_tables.h
$(SUBDIR)cabac.o: $(SUBDIR)cabac_tables.h
$(SUBDIR)dsddec.o: $(SUBDIR)dsd_tables.h
$(SUBDIR)dvenc.o: $(SUBDIR)dv_tables.h
$(SUBDIR)sinewin.o: $(SUBDIR)sinewin_tables.h
$(SUBDIR)mpegaudiodec_fixed.o: $(SUBDIR)mpegaudio_tables.h
$(SUBDIR)mpegaudiodec_float.o: $(SUBDIR)mpegaudio_tables.h
$(SUBDIR)motionpixels.o: $(SUBDIR)motionpixels_tables.h
$(SUBDIR)pcm.o: $(SUBDIR)pcm_tables.h
$(SUBDIR)qdm2.o: $(SUBDIR)qdm2_tables.h
endif<|MERGE_RESOLUTION|>--- conflicted
+++ resolved
@@ -678,15 +678,9 @@
 OBJS-$(CONFIG_ADTS_MUXER)              += mpeg4audio.o
 OBJS-$(CONFIG_CAF_DEMUXER)             += mpeg4audio.o mpegaudiodata.o  \
                                           ac3tab.o
-<<<<<<< HEAD
 OBJS-$(CONFIG_FLAC_DEMUXER)            += flac.o flacdata.o vorbis_data.o \
-                                          vorbis_parser.o xiph.o
+                                          xiph.o
 OBJS-$(CONFIG_FLAC_MUXER)              += flac.o flacdata.o vorbis_data.o
-=======
-OBJS-$(CONFIG_FLAC_DEMUXER)            += flac.o flacdata.o             \
-                                          xiph.o
-OBJS-$(CONFIG_FLAC_MUXER)              += flac.o flacdata.o
->>>>>>> 5e80fb7f
 OBJS-$(CONFIG_FLV_DEMUXER)             += mpeg4audio.o
 OBJS-$(CONFIG_GXF_DEMUXER)             += mpeg12data.o
 OBJS-$(CONFIG_IFF_DEMUXER)             += iff.o
@@ -708,16 +702,10 @@
 OBJS-$(CONFIG_NUT_MUXER)               += mpegaudiodata.o
 OBJS-$(CONFIG_OGA_MUXER)               += xiph.o flac.o flacdata.o
 OBJS-$(CONFIG_OGG_DEMUXER)             += xiph.o flac.o flacdata.o     \
-<<<<<<< HEAD
-                                          mpeg12data.o vorbis_parser.o \
+                                          mpeg12data.o \
                                           dirac.o vorbis_data.o
 OBJS-$(CONFIG_OGG_MUXER)               += xiph.o flac.o flacdata.o \
                                           vorbis_data.o
-=======
-                                          mpeg12data.o \
-                                          dirac.o
-OBJS-$(CONFIG_OGG_MUXER)               += xiph.o flac.o flacdata.o
->>>>>>> 5e80fb7f
 OBJS-$(CONFIG_RTP_MUXER)               += mpeg4audio.o xiph.o
 OBJS-$(CONFIG_RTPDEC)                  += mjpeg.o
 OBJS-$(CONFIG_SPDIF_DEMUXER)           += aacadtsdec.o mpeg4audio.o
@@ -726,7 +714,7 @@
 OBJS-$(CONFIG_WEBM_MUXER)              += mpeg4audio.o mpegaudiodata.o  \
                                           xiph.o flac.o flacdata.o \
                                           vorbis_data.o
-OBJS-$(CONFIG_WEBM_DASH_MANIFEST_DEMUXER) += vorbis_parser.o xiph.o
+OBJS-$(CONFIG_WEBM_DASH_MANIFEST_DEMUXER) += xiph.o
 OBJS-$(CONFIG_WTV_DEMUXER)             += mpeg4audio.o mpegaudiodata.o
 
 # libavfilter dependencies
@@ -768,14 +756,9 @@
 OBJS-$(CONFIG_LIBUTVIDEO_ENCODER)         += libutvideoenc.o
 OBJS-$(CONFIG_LIBVO_AACENC_ENCODER)       += libvo-aacenc.o mpeg4audio.o
 OBJS-$(CONFIG_LIBVO_AMRWBENC_ENCODER)     += libvo-amrwbenc.o
-<<<<<<< HEAD
 OBJS-$(CONFIG_LIBVORBIS_DECODER)          += libvorbisdec.o
 OBJS-$(CONFIG_LIBVORBIS_ENCODER)          += libvorbisenc.o \
-                                             vorbis_data.o vorbis_parser.o xiph.o
-=======
-OBJS-$(CONFIG_LIBVORBIS_ENCODER)          += libvorbis.o \
-                                             vorbis_data.o
->>>>>>> 5e80fb7f
+                                             vorbis_data.o xiph.o
 OBJS-$(CONFIG_LIBVPX_VP8_DECODER)         += libvpxdec.o
 OBJS-$(CONFIG_LIBVPX_VP8_ENCODER)         += libvpxenc.o
 OBJS-$(CONFIG_LIBVPX_VP9_DECODER)         += libvpxdec.o libvpx.o
