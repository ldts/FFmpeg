--- conflicted
+++ resolved
@@ -1884,16 +1884,11 @@
 
     h->cur_pic_ptr = REBASE_PICTURE(h1->cur_pic_ptr, h, h1);
     unref_picture(h, &h->cur_pic);
-<<<<<<< HEAD
-    if (h1->cur_pic.f.buf[0] && (ret = ref_picture(h, &h->cur_pic, &h1->cur_pic)) < 0)
-        return ret;
-=======
     if (h1->cur_pic.f.buf[0]) {
         ret = ref_picture(h, &h->cur_pic, &h1->cur_pic);
         if (ret < 0)
             return ret;
     }
->>>>>>> 03fbb6ff
 
     h->workaround_bugs = h1->workaround_bugs;
     h->low_delay       = h1->low_delay;
