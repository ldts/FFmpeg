/*
 * DXVA2 H.264 HW acceleration.
 *
 * copyright (c) 2009 Laurent Aimar
 *
 * This file is part of FFmpeg.
 *
 * FFmpeg is free software; you can redistribute it and/or
 * modify it under the terms of the GNU Lesser General Public
 * License as published by the Free Software Foundation; either
 * version 2.1 of the License, or (at your option) any later version.
 *
 * FFmpeg is distributed in the hope that it will be useful,
 * but WITHOUT ANY WARRANTY; without even the implied warranty of
 * MERCHANTABILITY or FITNESS FOR A PARTICULAR PURPOSE.  See the GNU
 * Lesser General Public License for more details.
 *
 * You should have received a copy of the GNU Lesser General Public
 * License along with FFmpeg; if not, write to the Free Software
 * Foundation, Inc., 51 Franklin Street, Fifth Floor, Boston, MA 02110-1301 USA
 */

<<<<<<< HEAD
#include "libavutil/avassert.h"

#include "h264.h"
=======
#include "h264dec.h"
>>>>>>> 9df889a5
#include "h264data.h"
#include "mpegutils.h"

// The headers above may include w32threads.h, which uses the original
// _WIN32_WINNT define, while dxva2_internal.h redefines it to target a
// potentially newer version.
#include "dxva2_internal.h"

struct dxva2_picture_context {
    DXVA_PicParams_H264   pp;
    DXVA_Qmatrix_H264     qm;
    unsigned              slice_count;
    DXVA_Slice_H264_Short slice_short[MAX_SLICES];
    DXVA_Slice_H264_Long  slice_long[MAX_SLICES];
    const uint8_t         *bitstream;
    unsigned              bitstream_size;
};

static void fill_picture_entry(DXVA_PicEntry_H264 *pic,
                               unsigned index, unsigned flag)
{
    assert((index&0x7f) == index && (flag&0x01) == flag);
    pic->bPicEntry = index | (flag << 7);
}

static void fill_picture_parameters(const AVCodecContext *avctx, AVDXVAContext *ctx, const H264Context *h,
                                    DXVA_PicParams_H264 *pp)
{
    const H264Picture *current_picture = h->cur_pic_ptr;
    const SPS *sps = h->ps.sps;
    const PPS *pps = h->ps.pps;
    int i, j;

    memset(pp, 0, sizeof(*pp));
    /* Configure current picture */
    fill_picture_entry(&pp->CurrPic,
                       ff_dxva2_get_surface_index(avctx, ctx, current_picture->f),
                       h->picture_structure == PICT_BOTTOM_FIELD);
    /* Configure the set of references */
    pp->UsedForReferenceFlags  = 0;
    pp->NonExistingFrameFlags  = 0;
    for (i = 0, j = 0; i < FF_ARRAY_ELEMS(pp->RefFrameList); i++) {
        const H264Picture *r;
        if (j < h->short_ref_count) {
            r = h->short_ref[j++];
        } else {
            r = NULL;
            while (!r && j < h->short_ref_count + 16)
                r = h->long_ref[j++ - h->short_ref_count];
        }
        if (r) {
            fill_picture_entry(&pp->RefFrameList[i],
                               ff_dxva2_get_surface_index(avctx, ctx, r->f),
                               r->long_ref != 0);

            if ((r->reference & PICT_TOP_FIELD) && r->field_poc[0] != INT_MAX)
                pp->FieldOrderCntList[i][0] = r->field_poc[0];
            if ((r->reference & PICT_BOTTOM_FIELD) && r->field_poc[1] != INT_MAX)
                pp->FieldOrderCntList[i][1] = r->field_poc[1];

            pp->FrameNumList[i] = r->long_ref ? r->pic_id : r->frame_num;
            if (r->reference & PICT_TOP_FIELD)
                pp->UsedForReferenceFlags |= 1 << (2*i + 0);
            if (r->reference & PICT_BOTTOM_FIELD)
                pp->UsedForReferenceFlags |= 1 << (2*i + 1);
        } else {
            pp->RefFrameList[i].bPicEntry = 0xff;
            pp->FieldOrderCntList[i][0]   = 0;
            pp->FieldOrderCntList[i][1]   = 0;
            pp->FrameNumList[i]           = 0;
        }
    }

    pp->wFrameWidthInMbsMinus1        = h->mb_width  - 1;
    pp->wFrameHeightInMbsMinus1       = h->mb_height - 1;
    pp->num_ref_frames                = sps->ref_frame_count;

    pp->wBitFields                    = ((h->picture_structure != PICT_FRAME) <<  0) |
                                        ((sps->mb_aff &&
                                        (h->picture_structure == PICT_FRAME)) <<  1) |
                                        (sps->residual_color_transform_flag   <<  2) |
                                        /* sp_for_switch_flag (not implemented by FFmpeg) */
                                        (0                                    <<  3) |
                                        (sps->chroma_format_idc               <<  4) |
                                        ((h->nal_ref_idc != 0)                <<  6) |
                                        (pps->constrained_intra_pred          <<  7) |
                                        (pps->weighted_pred                   <<  8) |
                                        (pps->weighted_bipred_idc             <<  9) |
                                        /* MbsConsecutiveFlag */
                                        (1                                    << 11) |
                                        (sps->frame_mbs_only_flag             << 12) |
                                        (pps->transform_8x8_mode              << 13) |
                                        ((sps->level_idc >= 31)               << 14) |
                                        /* IntraPicFlag (Modified if we detect a non
                                         * intra slice in dxva2_h264_decode_slice) */
                                        (1                                    << 15);

    pp->bit_depth_luma_minus8         = sps->bit_depth_luma - 8;
    pp->bit_depth_chroma_minus8       = sps->bit_depth_chroma - 8;
    if (DXVA_CONTEXT_WORKAROUND(avctx, ctx) & FF_DXVA2_WORKAROUND_SCALING_LIST_ZIGZAG)
        pp->Reserved16Bits            = 0;
    else if (DXVA_CONTEXT_WORKAROUND(avctx, ctx) & FF_DXVA2_WORKAROUND_INTEL_CLEARVIDEO)
        pp->Reserved16Bits            = 0x34c;
    else
        pp->Reserved16Bits            = 3; /* FIXME is there a way to detect the right mode ? */
    pp->StatusReportFeedbackNumber    = 1 + DXVA_CONTEXT_REPORT_ID(avctx, ctx)++;
    pp->CurrFieldOrderCnt[0] = 0;
    if ((h->picture_structure & PICT_TOP_FIELD) &&
        current_picture->field_poc[0] != INT_MAX)
        pp->CurrFieldOrderCnt[0] = current_picture->field_poc[0];
    pp->CurrFieldOrderCnt[1] = 0;
    if ((h->picture_structure & PICT_BOTTOM_FIELD) &&
        current_picture->field_poc[1] != INT_MAX)
        pp->CurrFieldOrderCnt[1] = current_picture->field_poc[1];
    pp->pic_init_qs_minus26           = pps->init_qs - 26;
    pp->chroma_qp_index_offset        = pps->chroma_qp_index_offset[0];
    pp->second_chroma_qp_index_offset = pps->chroma_qp_index_offset[1];
    pp->ContinuationFlag              = 1;
    pp->pic_init_qp_minus26           = pps->init_qp - 26;
    pp->num_ref_idx_l0_active_minus1  = pps->ref_count[0] - 1;
    pp->num_ref_idx_l1_active_minus1  = pps->ref_count[1] - 1;
    pp->Reserved8BitsA                = 0;
    pp->frame_num                     = h->poc.frame_num;
    pp->log2_max_frame_num_minus4     = sps->log2_max_frame_num - 4;
    pp->pic_order_cnt_type            = sps->poc_type;
    if (sps->poc_type == 0)
        pp->log2_max_pic_order_cnt_lsb_minus4 = sps->log2_max_poc_lsb - 4;
    else if (sps->poc_type == 1)
        pp->delta_pic_order_always_zero_flag = sps->delta_pic_order_always_zero_flag;
    pp->direct_8x8_inference_flag     = sps->direct_8x8_inference_flag;
    pp->entropy_coding_mode_flag      = pps->cabac;
    pp->pic_order_present_flag        = pps->pic_order_present;
    pp->num_slice_groups_minus1       = pps->slice_group_count - 1;
    pp->slice_group_map_type          = pps->mb_slice_group_map_type;
    pp->deblocking_filter_control_present_flag = pps->deblocking_filter_parameters_present;
    pp->redundant_pic_cnt_present_flag= pps->redundant_pic_cnt_present;
    pp->Reserved8BitsB                = 0;
    pp->slice_group_change_rate_minus1= 0;  /* XXX not implemented by FFmpeg */
    //pp->SliceGroupMap[810];               /* XXX not implemented by FFmpeg */
}

static void fill_scaling_lists(const AVCodecContext *avctx, AVDXVAContext *ctx, const H264Context *h, DXVA_Qmatrix_H264 *qm)
{
    const PPS *pps = h->ps.pps;
    unsigned i, j;
    memset(qm, 0, sizeof(*qm));
    if (DXVA_CONTEXT_WORKAROUND(avctx, ctx) & FF_DXVA2_WORKAROUND_SCALING_LIST_ZIGZAG) {
        for (i = 0; i < 6; i++)
            for (j = 0; j < 16; j++)
                qm->bScalingLists4x4[i][j] = pps->scaling_matrix4[i][j];

        for (i = 0; i < 64; i++) {
            qm->bScalingLists8x8[0][i] = pps->scaling_matrix8[0][i];
            qm->bScalingLists8x8[1][i] = pps->scaling_matrix8[3][i];
        }
    } else {
        for (i = 0; i < 6; i++)
            for (j = 0; j < 16; j++)
                qm->bScalingLists4x4[i][j] = pps->scaling_matrix4[i][ff_zigzag_scan[j]];

        for (i = 0; i < 64; i++) {
            qm->bScalingLists8x8[0][i] = pps->scaling_matrix8[0][ff_zigzag_direct[i]];
            qm->bScalingLists8x8[1][i] = pps->scaling_matrix8[3][ff_zigzag_direct[i]];
        }
    }
}

static int is_slice_short(const AVCodecContext *avctx, AVDXVAContext *ctx)
{
    assert(DXVA_CONTEXT_CFG_BITSTREAM(avctx, ctx) == 1 ||
           DXVA_CONTEXT_CFG_BITSTREAM(avctx, ctx) == 2);
    return DXVA_CONTEXT_CFG_BITSTREAM(avctx, ctx) == 2;
}

static void fill_slice_short(DXVA_Slice_H264_Short *slice,
                             unsigned position, unsigned size)
{
    memset(slice, 0, sizeof(*slice));
    slice->BSNALunitDataLocation = position;
    slice->SliceBytesInBuffer    = size;
    slice->wBadSliceChopping     = 0;
}

static int get_refpic_index(const DXVA_PicParams_H264 *pp, int surface_index)
{
    int i;
    for (i = 0; i < FF_ARRAY_ELEMS(pp->RefFrameList); i++) {
        if ((pp->RefFrameList[i].bPicEntry & 0x7f) == surface_index)
          return i;
    }
    return 0x7f;
}

static void fill_slice_long(AVCodecContext *avctx, DXVA_Slice_H264_Long *slice,
                            const DXVA_PicParams_H264 *pp, unsigned position, unsigned size)
{
    const H264Context *h = avctx->priv_data;
    H264SliceContext *sl = &h->slice_ctx[0];
    AVDXVAContext *ctx = avctx->hwaccel_context;
    unsigned list;

    memset(slice, 0, sizeof(*slice));
    slice->BSNALunitDataLocation = position;
    slice->SliceBytesInBuffer    = size;
    slice->wBadSliceChopping     = 0;

    slice->first_mb_in_slice     = (sl->mb_y >> FIELD_OR_MBAFF_PICTURE(h)) * h->mb_width + sl->mb_x;
    slice->NumMbsForSlice        = 0; /* XXX it is set once we have all slices */
    slice->BitOffsetToSliceData  = get_bits_count(&sl->gb) - 8;
    slice->slice_type            = ff_h264_get_slice_type(sl);
    if (sl->slice_type_fixed)
        slice->slice_type += 5;
    slice->luma_log2_weight_denom       = sl->pwt.luma_log2_weight_denom;
    slice->chroma_log2_weight_denom     = sl->pwt.chroma_log2_weight_denom;
    if (sl->list_count > 0)
        slice->num_ref_idx_l0_active_minus1 = sl->ref_count[0] - 1;
    if (sl->list_count > 1)
        slice->num_ref_idx_l1_active_minus1 = sl->ref_count[1] - 1;
    slice->slice_alpha_c0_offset_div2   = sl->slice_alpha_c0_offset / 2;
    slice->slice_beta_offset_div2       = sl->slice_beta_offset     / 2;
    slice->Reserved8Bits                = 0;

    for (list = 0; list < 2; list++) {
        unsigned i;
        for (i = 0; i < FF_ARRAY_ELEMS(slice->RefPicList[list]); i++) {
            if (list < sl->list_count && i < sl->ref_count[list]) {
                const H264Picture *r = sl->ref_list[list][i].parent;
                unsigned plane;
                unsigned index;
                if (DXVA_CONTEXT_WORKAROUND(avctx, ctx) & FF_DXVA2_WORKAROUND_INTEL_CLEARVIDEO)
                    index = ff_dxva2_get_surface_index(avctx, ctx, r->f);
                else
                    index = get_refpic_index(pp, ff_dxva2_get_surface_index(avctx, ctx, r->f));
                fill_picture_entry(&slice->RefPicList[list][i], index,
                                   sl->ref_list[list][i].reference == PICT_BOTTOM_FIELD);
                for (plane = 0; plane < 3; plane++) {
                    int w, o;
                    if (plane == 0 && sl->pwt.luma_weight_flag[list]) {
                        w = sl->pwt.luma_weight[i][list][0];
                        o = sl->pwt.luma_weight[i][list][1];
                    } else if (plane >= 1 && sl->pwt.chroma_weight_flag[list]) {
                        w = sl->pwt.chroma_weight[i][list][plane-1][0];
                        o = sl->pwt.chroma_weight[i][list][plane-1][1];
                    } else {
                        w = 1 << (plane == 0 ? sl->pwt.luma_log2_weight_denom :
                                               sl->pwt.chroma_log2_weight_denom);
                        o = 0;
                    }
                    slice->Weights[list][i][plane][0] = w;
                    slice->Weights[list][i][plane][1] = o;
                }
            } else {
                unsigned plane;
                slice->RefPicList[list][i].bPicEntry = 0xff;
                for (plane = 0; plane < 3; plane++) {
                    slice->Weights[list][i][plane][0] = 0;
                    slice->Weights[list][i][plane][1] = 0;
                }
            }
        }
    }
    slice->slice_qs_delta    = 0; /* XXX not implemented by FFmpeg */
    slice->slice_qp_delta    = sl->qscale - h->ps.pps->init_qp;
    slice->redundant_pic_cnt = sl->redundant_pic_count;
    if (sl->slice_type == AV_PICTURE_TYPE_B)
        slice->direct_spatial_mv_pred_flag = sl->direct_spatial_mv_pred;
    slice->cabac_init_idc = h->ps.pps->cabac ? sl->cabac_init_idc : 0;
    if (sl->deblocking_filter < 2)
        slice->disable_deblocking_filter_idc = 1 - sl->deblocking_filter;
    else
        slice->disable_deblocking_filter_idc = sl->deblocking_filter;
    slice->slice_id = h->current_slice - 1;
}

static int commit_bitstream_and_slice_buffer(AVCodecContext *avctx,
                                             DECODER_BUFFER_DESC *bs,
                                             DECODER_BUFFER_DESC *sc)
{
    const H264Context *h = avctx->priv_data;
    const unsigned mb_count = h->mb_width * h->mb_height;
    AVDXVAContext *ctx = avctx->hwaccel_context;
    const H264Picture *current_picture = h->cur_pic_ptr;
    struct dxva2_picture_context *ctx_pic = current_picture->hwaccel_picture_private;
    DXVA_Slice_H264_Short *slice = NULL;
    void     *dxva_data_ptr = NULL;
    uint8_t  *dxva_data, *current, *end;
    unsigned dxva_size = 0;
    void     *slice_data;
    unsigned slice_size;
    unsigned padding;
    unsigned i;
    unsigned type;

    /* Create an annex B bitstream buffer with only slice NAL and finalize slice */
#if CONFIG_D3D11VA
    if (avctx->pix_fmt == AV_PIX_FMT_D3D11VA_VLD) {
        type = D3D11_VIDEO_DECODER_BUFFER_BITSTREAM;
        if (FAILED(ID3D11VideoContext_GetDecoderBuffer(D3D11VA_CONTEXT(ctx)->video_context,
                                                       D3D11VA_CONTEXT(ctx)->decoder,
                                                       type,
                                                       &dxva_size, &dxva_data_ptr)))
            return -1;
    }
#endif
#if CONFIG_DXVA2
    if (avctx->pix_fmt == AV_PIX_FMT_DXVA2_VLD) {
        type = DXVA2_BitStreamDateBufferType;
        if (FAILED(IDirectXVideoDecoder_GetBuffer(DXVA2_CONTEXT(ctx)->decoder,
                                                  type,
                                                  &dxva_data_ptr, &dxva_size)))
            return -1;
    }
#endif

    dxva_data = dxva_data_ptr;
    current = dxva_data;
    end = dxva_data + dxva_size;

    for (i = 0; i < ctx_pic->slice_count; i++) {
        static const uint8_t start_code[] = { 0, 0, 1 };
        static const unsigned start_code_size = sizeof(start_code);
        unsigned position, size;

        assert(offsetof(DXVA_Slice_H264_Short, BSNALunitDataLocation) ==
               offsetof(DXVA_Slice_H264_Long,  BSNALunitDataLocation));
        assert(offsetof(DXVA_Slice_H264_Short, SliceBytesInBuffer) ==
               offsetof(DXVA_Slice_H264_Long,  SliceBytesInBuffer));

        if (is_slice_short(avctx, ctx))
            slice = &ctx_pic->slice_short[i];
        else
            slice = (DXVA_Slice_H264_Short*)&ctx_pic->slice_long[i];

        position = slice->BSNALunitDataLocation;
        size     = slice->SliceBytesInBuffer;
        if (start_code_size + size > end - current) {
            av_log(avctx, AV_LOG_ERROR, "Failed to build bitstream");
            break;
        }

        slice->BSNALunitDataLocation = current - dxva_data;
        slice->SliceBytesInBuffer    = start_code_size + size;

        if (!is_slice_short(avctx, ctx)) {
            DXVA_Slice_H264_Long *slice_long = (DXVA_Slice_H264_Long*)slice;
            if (i < ctx_pic->slice_count - 1)
                slice_long->NumMbsForSlice =
                    slice_long[1].first_mb_in_slice - slice_long[0].first_mb_in_slice;
            else
                slice_long->NumMbsForSlice = mb_count - slice_long->first_mb_in_slice;
        }

        memcpy(current, start_code, start_code_size);
        current += start_code_size;

        memcpy(current, &ctx_pic->bitstream[position], size);
        current += size;
    }
    padding = FFMIN(128 - ((current - dxva_data) & 127), end - current);
    if (slice && padding > 0) {
        memset(current, 0, padding);
        current += padding;

        slice->SliceBytesInBuffer += padding;
    }
#if CONFIG_D3D11VA
    if (avctx->pix_fmt == AV_PIX_FMT_D3D11VA_VLD)
        if (FAILED(ID3D11VideoContext_ReleaseDecoderBuffer(D3D11VA_CONTEXT(ctx)->video_context, D3D11VA_CONTEXT(ctx)->decoder, type)))
            return -1;
#endif
#if CONFIG_DXVA2
    if (avctx->pix_fmt == AV_PIX_FMT_DXVA2_VLD)
        if (FAILED(IDirectXVideoDecoder_ReleaseBuffer(DXVA2_CONTEXT(ctx)->decoder, type)))
            return -1;
#endif
    if (i < ctx_pic->slice_count)
        return -1;

#if CONFIG_D3D11VA
    if (avctx->pix_fmt == AV_PIX_FMT_D3D11VA_VLD) {
        D3D11_VIDEO_DECODER_BUFFER_DESC *dsc11 = bs;
        memset(dsc11, 0, sizeof(*dsc11));
        dsc11->BufferType           = type;
        dsc11->DataSize             = current - dxva_data;
        dsc11->NumMBsInBuffer       = mb_count;

        type = D3D11_VIDEO_DECODER_BUFFER_SLICE_CONTROL;

        av_assert0((dsc11->DataSize & 127) == 0);
    }
#endif
#if CONFIG_DXVA2
    if (avctx->pix_fmt == AV_PIX_FMT_DXVA2_VLD) {
        DXVA2_DecodeBufferDesc *dsc2 = bs;
        memset(dsc2, 0, sizeof(*dsc2));
        dsc2->CompressedBufferType = type;
        dsc2->DataSize             = current - dxva_data;
        dsc2->NumMBsInBuffer       = mb_count;

        type = DXVA2_SliceControlBufferType;

        av_assert0((dsc2->DataSize & 127) == 0);
    }
#endif

    if (is_slice_short(avctx, ctx)) {
        slice_data = ctx_pic->slice_short;
        slice_size = ctx_pic->slice_count * sizeof(*ctx_pic->slice_short);
    } else {
        slice_data = ctx_pic->slice_long;
        slice_size = ctx_pic->slice_count * sizeof(*ctx_pic->slice_long);
    }
    return ff_dxva2_commit_buffer(avctx, ctx, sc,
                                  type,
                                  slice_data, slice_size, mb_count);
}


static int dxva2_h264_start_frame(AVCodecContext *avctx,
                                  av_unused const uint8_t *buffer,
                                  av_unused uint32_t size)
{
    const H264Context *h = avctx->priv_data;
    AVDXVAContext *ctx = avctx->hwaccel_context;
    struct dxva2_picture_context *ctx_pic = h->cur_pic_ptr->hwaccel_picture_private;

    if (DXVA_CONTEXT_DECODER(avctx, ctx) == NULL ||
        DXVA_CONTEXT_CFG(avctx, ctx) == NULL ||
        DXVA_CONTEXT_COUNT(avctx, ctx) <= 0)
        return -1;
    assert(ctx_pic);

    /* Fill up DXVA_PicParams_H264 */
    fill_picture_parameters(avctx, ctx, h, &ctx_pic->pp);

    /* Fill up DXVA_Qmatrix_H264 */
    fill_scaling_lists(avctx, ctx, h, &ctx_pic->qm);

    ctx_pic->slice_count    = 0;
    ctx_pic->bitstream_size = 0;
    ctx_pic->bitstream      = NULL;
    return 0;
}

static int dxva2_h264_decode_slice(AVCodecContext *avctx,
                                   const uint8_t *buffer,
                                   uint32_t size)
{
    const H264Context *h = avctx->priv_data;
    const H264SliceContext *sl = &h->slice_ctx[0];
    AVDXVAContext *ctx = avctx->hwaccel_context;
    const H264Picture *current_picture = h->cur_pic_ptr;
    struct dxva2_picture_context *ctx_pic = current_picture->hwaccel_picture_private;
    unsigned position;

    if (ctx_pic->slice_count >= MAX_SLICES)
        return -1;

    if (!ctx_pic->bitstream)
        ctx_pic->bitstream = buffer;
    ctx_pic->bitstream_size += size;

    position = buffer - ctx_pic->bitstream;
    if (is_slice_short(avctx, ctx))
        fill_slice_short(&ctx_pic->slice_short[ctx_pic->slice_count],
                         position, size);
    else
        fill_slice_long(avctx, &ctx_pic->slice_long[ctx_pic->slice_count],
                        &ctx_pic->pp, position, size);
    ctx_pic->slice_count++;

    if (sl->slice_type != AV_PICTURE_TYPE_I && sl->slice_type != AV_PICTURE_TYPE_SI)
        ctx_pic->pp.wBitFields &= ~(1 << 15); /* Set IntraPicFlag to 0 */
    return 0;
}

static int dxva2_h264_end_frame(AVCodecContext *avctx)
{
    H264Context *h = avctx->priv_data;
    H264SliceContext *sl = &h->slice_ctx[0];
    struct dxva2_picture_context *ctx_pic =
        h->cur_pic_ptr->hwaccel_picture_private;
    int ret;

    if (ctx_pic->slice_count <= 0 || ctx_pic->bitstream_size <= 0)
        return -1;
    ret = ff_dxva2_common_end_frame(avctx, h->cur_pic_ptr->f,
                                    &ctx_pic->pp, sizeof(ctx_pic->pp),
                                    &ctx_pic->qm, sizeof(ctx_pic->qm),
                                    commit_bitstream_and_slice_buffer);
    if (!ret)
        ff_h264_draw_horiz_band(h, sl, 0, h->avctx->height);
    return ret;
}

#if CONFIG_H264_DXVA2_HWACCEL
AVHWAccel ff_h264_dxva2_hwaccel = {
    .name           = "h264_dxva2",
    .type           = AVMEDIA_TYPE_VIDEO,
    .id             = AV_CODEC_ID_H264,
    .pix_fmt        = AV_PIX_FMT_DXVA2_VLD,
    .start_frame    = dxva2_h264_start_frame,
    .decode_slice   = dxva2_h264_decode_slice,
    .end_frame      = dxva2_h264_end_frame,
    .frame_priv_data_size = sizeof(struct dxva2_picture_context),
};
#endif

#if CONFIG_H264_D3D11VA_HWACCEL
AVHWAccel ff_h264_d3d11va_hwaccel = {
    .name           = "h264_d3d11va",
    .type           = AVMEDIA_TYPE_VIDEO,
    .id             = AV_CODEC_ID_H264,
    .pix_fmt        = AV_PIX_FMT_D3D11VA_VLD,
    .start_frame    = dxva2_h264_start_frame,
    .decode_slice   = dxva2_h264_decode_slice,
    .end_frame      = dxva2_h264_end_frame,
    .frame_priv_data_size = sizeof(struct dxva2_picture_context),
};
#endif<|MERGE_RESOLUTION|>--- conflicted
+++ resolved
@@ -20,13 +20,9 @@
  * Foundation, Inc., 51 Franklin Street, Fifth Floor, Boston, MA 02110-1301 USA
  */
 
-<<<<<<< HEAD
 #include "libavutil/avassert.h"
 
-#include "h264.h"
-=======
 #include "h264dec.h"
->>>>>>> 9df889a5
 #include "h264data.h"
 #include "mpegutils.h"
 
