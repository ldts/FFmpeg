--- conflicted
+++ resolved
@@ -881,11 +881,7 @@
                 }
             }
 
-<<<<<<< HEAD
-            if (s->restart_interval && show_bits(&s->gb, 8) == 0xFF){/* skip RSTn */
-=======
             if (s->restart_interval && show_bits(&s->gb, 8) == 0xFF){ /* skip RSTn */
->>>>>>> bd968d26
                 --s->restart_count;
                 align_get_bits(&s->gb);
                 while(show_bits(&s->gb, 8) == 0xFF)
