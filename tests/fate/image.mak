FATE_ALIASPIX += fate-aliaspix-bgr
fate-aliaspix-bgr: CMD = framecrc -i $(TARGET_SAMPLES)/aliaspix/first.pix -pix_fmt bgr24

FATE_ALIASPIX += fate-aliaspix-gray
fate-aliaspix-gray: CMD = framecrc -i $(TARGET_SAMPLES)/aliaspix/firstgray.pix -pix_fmt gray

FATE_ALIASPIX-$(call DEMDEC, IMAGE2, ALIAS_PIX) += $(FATE_ALIASPIX)
FATE_IMAGE += $(FATE_ALIASPIX-yes)
fate-aliaspix: $(FATE_ALIASPIX-yes)

FATE_BRENDERPIX += fate-brenderpix-24
fate-brenderpix-24: CMD = framecrc -c:v brender_pix -i $(TARGET_SAMPLES)/brenderpix/sbwheel.pix

FATE_BRENDERPIX += fate-brenderpix-565
fate-brenderpix-565: CMD = framecrc -c:v brender_pix -i $(TARGET_SAMPLES)/brenderpix/maximafront.pix

FATE_BRENDERPIX += fate-brenderpix-defpal
fate-brenderpix-defpal: CMD = framecrc -c:v brender_pix -i $(TARGET_SAMPLES)/brenderpix/rivrock1.pix -pix_fmt rgb24

FATE_BRENDERPIX += fate-brenderpix-intpal
fate-brenderpix-intpal: CMD = framecrc -c:v brender_pix -i $(TARGET_SAMPLES)/brenderpix/testtex.pix -pix_fmt rgb24

FATE_BRENDERPIX += fate-brenderpix-y400a
fate-brenderpix-y400a: CMD = framecrc -c:v brender_pix -i $(TARGET_SAMPLES)/brenderpix/gears.pix

FATE_BRENDERPIX-$(call DEMDEC, IMAGE2, BRENDER_PIX) += $(FATE_BRENDERPIX)
FATE_IMAGE += $(FATE_BRENDERPIX-yes)
fate-brenderpix: $(FATE_BRENDERPIX-yes)

FATE_IMAGE-$(call PARSERDEMDEC, BMP, IMAGE2PIPE, BMP) += fate-bmpparser
fate-bmpparser: CMD = framecrc -f image2pipe -i $(TARGET_SAMPLES)/bmp/numbers.bmp -pix_fmt rgb24

FATE_IMAGE-$(call DEMDEC, IMAGE2, DPX) += fate-dpx
fate-dpx: CMD = framecrc -i $(TARGET_SAMPLES)/dpx/lighthouse_rgb48.dpx

FATE_EXR += fate-exr-slice-raw
fate-exr-slice-raw: CMD = framecrc -i $(TARGET_SAMPLES)/exr/rgba_slice_raw.exr -pix_fmt rgba64le

FATE_EXR += fate-exr-slice-rle
fate-exr-slice-rle: CMD = framecrc -i $(TARGET_SAMPLES)/exr/rgba_slice_rle.exr -pix_fmt rgba64le

FATE_EXR += fate-exr-slice-zip1
fate-exr-slice-zip1: CMD = framecrc -i $(TARGET_SAMPLES)/exr/rgba_slice_zip1.exr -pix_fmt rgba64le

FATE_EXR += fate-exr-slice-zip16
fate-exr-slice-zip16: CMD = framecrc -i $(TARGET_SAMPLES)/exr/rgba_slice_zip16.exr -pix_fmt rgba64le

FATE_EXR += fate-exr-slice-pxr24
fate-exr-slice-pxr24: CMD = framecrc -i $(TARGET_SAMPLES)/exr/rgb_slice_pxr24.exr -pix_fmt rgb48le

FATE_EXR-$(call DEMDEC, IMAGE2, EXR) += $(FATE_EXR)

FATE_IMAGE += $(FATE_EXR-yes)
fate-exr: $(FATE_EXR-yes)

FATE_IMAGE-$(call DEMDEC, IMAGE2, PICTOR) += fate-pictor
fate-pictor: CMD = framecrc -i $(TARGET_SAMPLES)/pictor/MFISH.PIC -pix_fmt rgb24

FATE_IMAGE-$(call PARSERDEMDEC, PNG, IMAGE2PIPE, PNG) += fate-pngparser
fate-pngparser: CMD = framecrc -f image2pipe -i $(TARGET_SAMPLES)/png1/feed_4x_concat.png -pix_fmt rgba

<<<<<<< HEAD
FATE_IMAGE-$(call DEMDEC, IMAGE2, PTX) += fate-ptx
=======
define FATE_IMGSUITE_PNG
FATE_PNG += fate-png-$(1)
fate-png-$(1): CMD = framecrc -i $(TARGET_SAMPLES)/png1/libav_$(1).png -sws_flags +accurate_rnd+bitexact -pix_fmt rgb24
endef

PNG_COLORSPACES = gray8 gray16 rgb24 rgb48 rgba ya8 ya16
$(foreach CLSP,$(PNG_COLORSPACES),$(eval $(call FATE_IMGSUITE_PNG,$(CLSP))))

FATE_PNG-$(call DEMDEC, IMAGE2, PNG) += $(FATE_PNG)
FATE_SAMPLES_AVCONV += $(FATE_PNG-yes)
fate-png: $(FATE_PNG-yes)

FATE_SAMPLES_AVCONV-$(call DEMDEC, IMAGE2, PTX) += fate-ptx
>>>>>>> 086a5418
fate-ptx: CMD = framecrc -i $(TARGET_SAMPLES)/ptx/_113kw_pic.ptx -pix_fmt rgb24

FATE_SGI += fate-sgi-gray
fate-sgi-gray: CMD = framecrc -i $(TARGET_SAMPLES)/sgi/lena_gray.sgi -pix_fmt gray

FATE_SGI += fate-sgi-gray16
fate-sgi-gray16: CMD = framecrc -i $(TARGET_SAMPLES)/sgi/lena_gray16.sgi -pix_fmt gray16le

FATE_SGI += fate-sgi-rgb24
fate-sgi-rgb24: CMD = framecrc -i $(TARGET_SAMPLES)/sgi/lena_rgb24.sgi -pix_fmt rgb24

FATE_SGI += fate-sgi-rgb24-rle
fate-sgi-rgb24-rle: CMD = framecrc -i $(TARGET_SAMPLES)/sgi/uvmap_rgb24_rle.sgi -pix_fmt rgb24

FATE_SGI += fate-sgi-rgb48
fate-sgi-rgb48: CMD = framecrc -i $(TARGET_SAMPLES)/sgi/lena_rgb48.sgi -pix_fmt rgb48be

FATE_SGI += fate-sgi-rgb48-rle
fate-sgi-rgb48-rle: CMD = framecrc -i $(TARGET_SAMPLES)/sgi/uvmap_rgb48_rle.sgi -pix_fmt rgb48be

FATE_SGI += fate-sgi-rgba
fate-sgi-rgba: CMD = framecrc -i $(TARGET_SAMPLES)/sgi/lena_rgba.sgi -pix_fmt rgba

FATE_SGI += fate-sgi-rgba64
fate-sgi-rgba64: CMD = framecrc -i $(TARGET_SAMPLES)/sgi/lena_rgba64.sgi -pix_fmt rgba64be

FATE_SGI += fate-sgi-rgba64-rle
fate-sgi-rgba64-rle: CMD = framecrc -i $(TARGET_SAMPLES)/sgi/maya_rgba64_rle.sgi -pix_fmt rgba64be

FATE_SGI-$(call DEMDEC, IMAGE2, SGI) += $(FATE_SGI)

FATE_SAMPLES_AVCONV += $(FATE_SGI-yes)
fate-sgi: $(FATE_SGI-yes)

FATE_SUNRASTER += fate-sunraster-1bit-raw
fate-sunraster-1bit-raw: CMD = framecrc -i $(TARGET_SAMPLES)/sunraster/lena-1bit-raw.sun

FATE_SUNRASTER += fate-sunraster-1bit-rle
fate-sunraster-1bit-rle: CMD = framecrc -i $(TARGET_SAMPLES)/sunraster/lena-1bit-rle.sun

FATE_SUNRASTER += fate-sunraster-8bit-raw
fate-sunraster-8bit-raw: CMD = framecrc -i $(TARGET_SAMPLES)/sunraster/lena-8bit-raw.sun -pix_fmt rgb24

FATE_SUNRASTER += fate-sunraster-8bit_gray-raw
fate-sunraster-8bit_gray-raw: CMD = framecrc -i $(TARGET_SAMPLES)/sunraster/gray.ras

FATE_SUNRASTER += fate-sunraster-8bit-rle
fate-sunraster-8bit-rle: CMD = framecrc -i $(TARGET_SAMPLES)/sunraster/lena-8bit-rle.sun -pix_fmt rgb24

FATE_SUNRASTER += fate-sunraster-24bit-raw
fate-sunraster-24bit-raw: CMD = framecrc -i $(TARGET_SAMPLES)/sunraster/lena-24bit-raw.sun

FATE_SUNRASTER += fate-sunraster-24bit-rle
fate-sunraster-24bit-rle: CMD = framecrc -i $(TARGET_SAMPLES)/sunraster/lena-24bit-rle.sun

FATE_SUNRASTER-$(call DEMDEC, IMAGE2, SUNRAST) += $(FATE_SUNRASTER)

FATE_IMAGE += $(FATE_SUNRASTER-yes)
fate-sunraster: $(FATE_SUNRASTER-yes)

FATE_TARGA = CBW8       \
             CCM8       \
             CTC16      \
             CTC24      \
             CTC32      \
             UBW8       \
             UCM8       \
             UTC16      \
             UTC24      \
             UTC32

FATE_TARGA := $(FATE_TARGA:%=fate-targa-conformance-%)  \
              fate-targa-top-to-bottom

FATE_TARGA-$(call DEMDEC, IMAGE2, TARGA) += $(FATE_TARGA)

FATE_IMAGE += $(FATE_TARGA-yes)
fate-targa: $(FATE_TARGA-yes)

fate-targa-conformance-CBW8:  CMD = framecrc -i $(TARGET_SAMPLES)/targa-conformance/CBW8.TGA
fate-targa-conformance-CCM8:  CMD = framecrc -i $(TARGET_SAMPLES)/targa-conformance/CCM8.TGA  -pix_fmt rgba
fate-targa-conformance-CTC16: CMD = framecrc -i $(TARGET_SAMPLES)/targa-conformance/CTC16.TGA -pix_fmt rgb555le
fate-targa-conformance-CTC24: CMD = framecrc -i $(TARGET_SAMPLES)/targa-conformance/CTC24.TGA
fate-targa-conformance-CTC32: CMD = framecrc -i $(TARGET_SAMPLES)/targa-conformance/CTC32.TGA -pix_fmt bgra
fate-targa-conformance-UBW8:  CMD = framecrc -i $(TARGET_SAMPLES)/targa-conformance/UBW8.TGA
fate-targa-conformance-UCM8:  CMD = framecrc -i $(TARGET_SAMPLES)/targa-conformance/UCM8.TGA  -pix_fmt rgba
fate-targa-conformance-UTC16: CMD = framecrc -i $(TARGET_SAMPLES)/targa-conformance/UTC16.TGA -pix_fmt rgb555le
fate-targa-conformance-UTC24: CMD = framecrc -i $(TARGET_SAMPLES)/targa-conformance/UTC24.TGA
fate-targa-conformance-UTC32: CMD = framecrc -i $(TARGET_SAMPLES)/targa-conformance/UTC32.TGA -pix_fmt bgra

fate-targa-top-to-bottom: CMD = framecrc -i $(TARGET_SAMPLES)/targa/lena-top-to-bottom.tga

FATE_TIFF += fate-tiff-fax-g3
fate-tiff-fax-g3: CMD = framecrc -i $(TARGET_SAMPLES)/CCITT_fax/G31D.TIF

FATE_TIFF += fate-tiff-fax-g3s
fate-tiff-fax-g3s: CMD = framecrc -i $(TARGET_SAMPLES)/CCITT_fax/G31DS.TIF

FATE_TIFF-$(call DEMDEC, IMAGE2, TIFF) += $(FATE_TIFF)

FATE_IMAGE += $(FATE_TIFF-yes)
fate-tiff: $(FATE_TIFF-yes)

FATE_IMAGE-$(call DEMDEC, IMAGE2, XFACE) += fate-xface
fate-xface: CMD = framecrc -i $(TARGET_SAMPLES)/xface/lena.xface

FATE_XBM += fate-xbm10
fate-xbm10: CMD = framecrc -i $(TARGET_SAMPLES)/xbm/xl.xbm

FATE_XBM += fate-xbm11
fate-xbm11: CMD = framecrc -i $(TARGET_SAMPLES)/xbm/lbw.xbm

FATE_XBM-$(call DEMDEC, IMAGE2, XBM) += $(FATE_XBM)
FATE_IMAGE += $(FATE_XBM-yes)
fate-xbm: $(FATE_XBM-yes)

FATE_IMAGE += $(FATE_IMAGE-yes)

FATE_SAMPLES_FFMPEG += $(FATE_IMAGE)
fate-image: $(FATE_IMAGE)<|MERGE_RESOLUTION|>--- conflicted
+++ resolved
@@ -59,23 +59,19 @@
 FATE_IMAGE-$(call PARSERDEMDEC, PNG, IMAGE2PIPE, PNG) += fate-pngparser
 fate-pngparser: CMD = framecrc -f image2pipe -i $(TARGET_SAMPLES)/png1/feed_4x_concat.png -pix_fmt rgba
 
-<<<<<<< HEAD
-FATE_IMAGE-$(call DEMDEC, IMAGE2, PTX) += fate-ptx
-=======
 define FATE_IMGSUITE_PNG
 FATE_PNG += fate-png-$(1)
-fate-png-$(1): CMD = framecrc -i $(TARGET_SAMPLES)/png1/libav_$(1).png -sws_flags +accurate_rnd+bitexact -pix_fmt rgb24
+fate-png-$(1): CMD = framecrc -i $(TARGET_SAMPLES)/png1/lena-$(1).png -sws_flags +accurate_rnd+bitexact -pix_fmt rgb24
 endef
 
 PNG_COLORSPACES = gray8 gray16 rgb24 rgb48 rgba ya8 ya16
 $(foreach CLSP,$(PNG_COLORSPACES),$(eval $(call FATE_IMGSUITE_PNG,$(CLSP))))
 
 FATE_PNG-$(call DEMDEC, IMAGE2, PNG) += $(FATE_PNG)
-FATE_SAMPLES_AVCONV += $(FATE_PNG-yes)
+FATE_IMAGE += $(FATE_PNG-yes)
 fate-png: $(FATE_PNG-yes)
 
-FATE_SAMPLES_AVCONV-$(call DEMDEC, IMAGE2, PTX) += fate-ptx
->>>>>>> 086a5418
+FATE_IMAGE-$(call DEMDEC, IMAGE2, PTX) += fate-ptx
 fate-ptx: CMD = framecrc -i $(TARGET_SAMPLES)/ptx/_113kw_pic.ptx -pix_fmt rgb24
 
 FATE_SGI += fate-sgi-gray
