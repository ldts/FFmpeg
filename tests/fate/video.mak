--- conflicted
+++ resolved
@@ -7,70 +7,38 @@
 FATE_VIDEO-$(call DEMDEC, FOURXM, FOURXM) += $(FATE_4XM)
 fate-4xm: $(FATE_4XM)
 
-<<<<<<< HEAD
 FATE_VIDEO-$(call DEMDEC, AVI, AASC) += fate-aasc
-fate-aasc: CMD = framecrc -i $(SAMPLES)/aasc/AASC-1.5MB.AVI -pix_fmt rgb24
+fate-aasc: CMD = framecrc -i $(TARGET_SAMPLES)/aasc/AASC-1.5MB.AVI -pix_fmt rgb24
 
 FATE_VIDEO-$(call DEMDEC, MM, MMVIDEO) += fate-alg-mm
-fate-alg-mm: CMD = framecrc -i $(SAMPLES)/alg-mm/ibmlogo.mm -an -pix_fmt rgb24
+fate-alg-mm: CMD = framecrc -i $(TARGET_SAMPLES)/alg-mm/ibmlogo.mm -an -pix_fmt rgb24
 
 FATE_VIDEO-$(call DEMDEC, AVI, AMV) += fate-amv
-fate-amv: CMD = framecrc -idct simple -i $(SAMPLES)/amv/MTV_high_res_320x240_sample_Penguin_Joke_MTV_from_WMV.amv -t 10 -an
+fate-amv: CMD = framecrc -idct simple -i $(TARGET_SAMPLES)/amv/MTV_high_res_320x240_sample_Penguin_Joke_MTV_from_WMV.amv -t 10 -an
 
 FATE_VIDEO-$(call DEMDEC, TTY, ANSI) += fate-ansi
-fate-ansi: CMD = framecrc -chars_per_frame 44100 -i $(SAMPLES)/ansi/TRE-IOM5.ANS -pix_fmt rgb24
+fate-ansi: CMD = framecrc -chars_per_frame 44100 -i $(TARGET_SAMPLES)/ansi/TRE-IOM5.ANS -pix_fmt rgb24
 
 FATE_VIDEO-$(call DEMDEC, TTY, ANSI) += fate-ansi256
-fate-ansi256: CMD = framecrc -chars_per_frame 44100 -i $(SAMPLES)/ansi/ansi256.ans -pix_fmt rgb24
+fate-ansi256: CMD = framecrc -chars_per_frame 44100 -i $(TARGET_SAMPLES)/ansi/ansi256.ans -pix_fmt rgb24
 
 FATE_VIDEO-$(call DEMDEC, RPL, ESCAPE124) += fate-armovie-escape124
-fate-armovie-escape124: CMD = framecrc -i $(SAMPLES)/rpl/ESCAPE.RPL -pix_fmt rgb24
+fate-armovie-escape124: CMD = framecrc -i $(TARGET_SAMPLES)/rpl/ESCAPE.RPL -pix_fmt rgb24
 
 FATE_VIDEO-$(call DEMDEC, RPL, ESCAPE130) += fate-armovie-escape130
-fate-armovie-escape130: CMD = framecrc -i $(SAMPLES)/rpl/landing.rpl -an
+fate-armovie-escape130: CMD = framecrc -i $(TARGET_SAMPLES)/rpl/landing.rpl -an
 
 FATE_VIDEO-$(call DEMDEC, AVI, AURA) += fate-auravision-v1
-fate-auravision-v1: CMD = framecrc -i $(SAMPLES)/auravision/SOUVIDEO.AVI -an
+fate-auravision-v1: CMD = framecrc -i $(TARGET_SAMPLES)/auravision/SOUVIDEO.AVI -an
 
 FATE_VIDEO-$(call DEMDEC, AVI, AURA2) += fate-auravision-v2
-fate-auravision-v2: CMD = framecrc -i $(SAMPLES)/auravision/salma-hayek-in-ugly-betty-partial-avi -an
+fate-auravision-v2: CMD = framecrc -i $(TARGET_SAMPLES)/auravision/salma-hayek-in-ugly-betty-partial-avi -an
 
 FATE_VIDEO-$(call DEMDEC, BETHSOFTVID, BETHSOFTVID) += fate-bethsoft-vid
-fate-bethsoft-vid: CMD = framecrc -i $(SAMPLES)/bethsoft-vid/ANIM0001.VID -t 5 -pix_fmt rgb24
+fate-bethsoft-vid: CMD = framecrc -i $(TARGET_SAMPLES)/bethsoft-vid/ANIM0001.VID -t 5 -pix_fmt rgb24
 
 FATE_VIDEO-$(call DEMDEC, BFI, BFI) += fate-bfi
-fate-bfi: CMD = framecrc -i $(SAMPLES)/bfi/2287.bfi -pix_fmt rgb24
-=======
-FATE_SAMPLES_AVCONV-$(call DEMDEC, AVI, AASC) += fate-aasc
-fate-aasc: CMD = framecrc -i $(TARGET_SAMPLES)/aasc/AASC-1.5MB.AVI -pix_fmt rgb24
-
-FATE_SAMPLES_AVCONV-$(call DEMDEC, MM, MMVIDEO) += fate-alg-mm
-fate-alg-mm: CMD = framecrc -i $(TARGET_SAMPLES)/alg-mm/ibmlogo.mm -an -pix_fmt rgb24
-
-FATE_SAMPLES_AVCONV-$(call DEMDEC, AVI, AMV) += fate-amv
-fate-amv: CMD = framecrc -idct simple -i $(TARGET_SAMPLES)/amv/MTV_high_res_320x240_sample_Penguin_Joke_MTV_from_WMV.amv -t 10 -an
-
-FATE_SAMPLES_AVCONV-$(call DEMDEC, TTY, ANSI) += fate-ansi
-fate-ansi: CMD = framecrc -chars_per_frame 44100 -i $(TARGET_SAMPLES)/ansi/TRE-IOM5.ANS -pix_fmt rgb24
-
-FATE_SAMPLES_AVCONV-$(call DEMDEC, RPL, ESCAPE124) += fate-armovie-escape124
-fate-armovie-escape124: CMD = framecrc -i $(TARGET_SAMPLES)/rpl/ESCAPE.RPL -pix_fmt rgb24
-
-FATE_SAMPLES_AVCONV-$(call DEMDEC, RPL, ESCAPE130) += fate-armovie-escape130
-fate-armovie-escape130: CMD = framecrc -i $(TARGET_SAMPLES)/rpl/landing.rpl -an
-
-FATE_SAMPLES_AVCONV-$(call DEMDEC, AVI, AURA) += fate-auravision-v1
-fate-auravision-v1: CMD = framecrc -i $(TARGET_SAMPLES)/auravision/SOUVIDEO.AVI -an
-
-FATE_SAMPLES_AVCONV-$(call DEMDEC, AVI, AURA2) += fate-auravision-v2
-fate-auravision-v2: CMD = framecrc -i $(TARGET_SAMPLES)/auravision/salma-hayek-in-ugly-betty-partial-avi -an
-
-FATE_SAMPLES_AVCONV-$(call DEMDEC, BETHSOFTVID, BETHSOFTVID) += fate-bethsoft-vid
-fate-bethsoft-vid: CMD = framecrc -i $(TARGET_SAMPLES)/bethsoft-vid/ANIM0001.VID -t 5 -pix_fmt rgb24
-
-FATE_SAMPLES_AVCONV-$(call DEMDEC, BFI, BFI) += fate-bfi
 fate-bfi: CMD = framecrc -i $(TARGET_SAMPLES)/bfi/2287.bfi -pix_fmt rgb24
->>>>>>> ba13606c
 
 FATE_BINK_VIDEO += fate-bink-video-b
 fate-bink-video-b: CMD = framecrc -i $(TARGET_SAMPLES)/bink/RISE.BIK -frames 30
@@ -83,43 +51,23 @@
 
 FATE_VIDEO-$(call DEMDEC, BINK, BINK) += $(FATE_BINK_VIDEO)
 
-<<<<<<< HEAD
 FATE_VIDEO-$(call DEMDEC, BMV, BMV_VIDEO) += fate-bmv-video
-fate-bmv-video: CMD = framecrc -i $(SAMPLES)/bmv/SURFING-partial.BMV -pix_fmt rgb24 -an
+fate-bmv-video: CMD = framecrc -i $(TARGET_SAMPLES)/bmv/SURFING-partial.BMV -pix_fmt rgb24 -an
 
 FATE_VIDEO-$(call DEMDEC, MPEGPS, CAVS) += fate-cavs
-fate-cavs: CMD = framecrc -i $(SAMPLES)/cavs/cavs.mpg -an
+fate-cavs: CMD = framecrc -i $(TARGET_SAMPLES)/cavs/cavs.mpg -an
 
 FATE_VIDEO-$(call DEMDEC, CDG, CDGRAPHICS) += fate-cdgraphics
-fate-cdgraphics: CMD = framecrc -i $(SAMPLES)/cdgraphics/BrotherJohn.cdg -pix_fmt rgb24 -t 1
+fate-cdgraphics: CMD = framecrc -i $(TARGET_SAMPLES)/cdgraphics/BrotherJohn.cdg -pix_fmt rgb24 -t 1
 
 FATE_VIDEO-$(call DEMDEC, AVI, CLJR) += fate-cljr
-fate-cljr: CMD = framecrc -i $(SAMPLES)/cljr/testcljr-partial.avi
+fate-cljr: CMD = framecrc -i $(TARGET_SAMPLES)/cljr/testcljr-partial.avi
 
 FATE_VIDEO-$(call DEMDEC, AVI, PNG) += fate-corepng
-fate-corepng: CMD = framecrc -i $(SAMPLES)/png1/corepng-partial.avi
+fate-corepng: CMD = framecrc -i $(TARGET_SAMPLES)/png1/corepng-partial.avi
 
 FATE_VIDEO-$(call DEMDEC, AVS, AVS) += fate-creatureshock-avs
-fate-creatureshock-avs: CMD = framecrc -i $(SAMPLES)/creatureshock-avs/OUTATIME.AVS -pix_fmt rgb24
-=======
-FATE_SAMPLES_AVCONV-$(call DEMDEC, BMV, BMV_VIDEO) += fate-bmv-video
-fate-bmv-video: CMD = framecrc -i $(TARGET_SAMPLES)/bmv/SURFING-partial.BMV -pix_fmt rgb24 -an
-
-FATE_SAMPLES_AVCONV-$(call DEMDEC, MPEGPS, CAVS) += fate-cavs
-fate-cavs: CMD = framecrc -i $(TARGET_SAMPLES)/cavs/cavs.mpg -an
-
-FATE_SAMPLES_AVCONV-$(call DEMDEC, CDG, CDGRAPHICS) += fate-cdgraphics
-fate-cdgraphics: CMD = framecrc -i $(TARGET_SAMPLES)/cdgraphics/BrotherJohn.cdg -pix_fmt rgb24 -t 1
-
-FATE_SAMPLES_AVCONV-$(call DEMDEC, AVI, CLJR) += fate-cljr
-fate-cljr: CMD = framecrc -i $(TARGET_SAMPLES)/cljr/testcljr-partial.avi
-
-FATE_SAMPLES_AVCONV-$(call DEMDEC, AVI, PNG) += fate-corepng
-fate-corepng: CMD = framecrc -i $(TARGET_SAMPLES)/png1/corepng-partial.avi
-
-FATE_SAMPLES_AVCONV-$(call DEMDEC, AVS, AVS) += fate-creatureshock-avs
 fate-creatureshock-avs: CMD = framecrc -i $(TARGET_SAMPLES)/creatureshock-avs/OUTATIME.AVS -pix_fmt rgb24
->>>>>>> ba13606c
 
 FATE_CVID-$(CONFIG_MOV_DEMUXER) += fate-cvid-palette
 fate-cvid-palette: CMD = framecrc -i $(TARGET_SAMPLES)/cvid/catfight-cvid-pal8-partial.mov -pix_fmt rgb24 -an
@@ -133,34 +81,20 @@
 FATE_VIDEO-$(CONFIG_CINEPAK_DECODER) += $(FATE_CVID-yes)
 fate-cvid: $(FATE_CVID-yes)
 
-<<<<<<< HEAD
 FATE_VIDEO-$(call DEMDEC, C93, C93) += fate-cyberia-c93
-fate-cyberia-c93: CMD = framecrc -i $(SAMPLES)/cyberia-c93/intro1.c93 -t 3 -pix_fmt rgb24
+fate-cyberia-c93: CMD = framecrc -i $(TARGET_SAMPLES)/cyberia-c93/intro1.c93 -t 3 -pix_fmt rgb24
 
 FATE_VIDEO-$(call DEMDEC, AVI, CYUV) += fate-cyuv
-fate-cyuv: CMD = framecrc -i $(SAMPLES)/cyuv/cyuv.avi
+fate-cyuv: CMD = framecrc -i $(TARGET_SAMPLES)/cyuv/cyuv.avi
 
 FATE_VIDEO-$(call DEMDEC, DSICIN, DSICINVIDEO) += fate-delphine-cin-video
-fate-delphine-cin-video: CMD = framecrc -i $(SAMPLES)/delphine-cin/LOGO-partial.CIN -pix_fmt rgb24 -an
+fate-delphine-cin-video: CMD = framecrc -i $(TARGET_SAMPLES)/delphine-cin/LOGO-partial.CIN -pix_fmt rgb24 -an
 
 FATE_VIDEO-$(call DEMDEC, ANM, ANM) += fate-deluxepaint-anm
-fate-deluxepaint-anm: CMD = framecrc -i $(SAMPLES)/deluxepaint-anm/INTRO1.ANM -pix_fmt rgb24
-=======
-FATE_SAMPLES_AVCONV-$(call DEMDEC, C93, C93) += fate-cyberia-c93
-fate-cyberia-c93: CMD = framecrc -i $(TARGET_SAMPLES)/cyberia-c93/intro1.c93 -t 3 -pix_fmt rgb24
-
-FATE_SAMPLES_AVCONV-$(call DEMDEC, AVI, CYUV) += fate-cyuv
-fate-cyuv: CMD = framecrc -i $(TARGET_SAMPLES)/cyuv/cyuv.avi
-
-FATE_SAMPLES_AVCONV-$(call DEMDEC, DSICIN, DSICINVIDEO) += fate-delphine-cin-video
-fate-delphine-cin-video: CMD = framecrc -i $(TARGET_SAMPLES)/delphine-cin/LOGO-partial.CIN -pix_fmt rgb24 -an
-
-FATE_SAMPLES_AVCONV-$(call DEMDEC, ANM, ANM) += fate-deluxepaint-anm
 fate-deluxepaint-anm: CMD = framecrc -i $(TARGET_SAMPLES)/deluxepaint-anm/INTRO1.ANM -pix_fmt rgb24
->>>>>>> ba13606c
 
 FATE_VIDEO-$(call DEMDEC, DIRAC, DIRAC) += fate-dirac
-fate-dirac: CMD = framecrc -i $(SAMPLES)/dirac/vts.profile-main.drc
+fate-dirac: CMD = framecrc -i $(TARGET_SAMPLES)/dirac/vts.profile-main.drc
 
 FATE_TRUEMOTION1 += fate-truemotion1-15
 fate-truemotion1-15: CMD = framecrc -i $(TARGET_SAMPLES)/duck/phant2-940.duk -pix_fmt rgb24 -an
@@ -171,13 +105,8 @@
 FATE_VIDEO-$(call DEMDEC, AVI, TRUEMOTION1) += $(FATE_TRUEMOTION1)
 fate-truemotion1: $(FATE_TRUEMOTION1)
 
-<<<<<<< HEAD
 FATE_VIDEO-$(call DEMDEC, AVI, TRUEMOTION2) += fate-truemotion2
-fate-truemotion2: CMD = framecrc -i $(SAMPLES)/duck/tm20.avi
-=======
-FATE_SAMPLES_AVCONV-$(call DEMDEC, AVI, TRUEMOTION2) += fate-truemotion2
 fate-truemotion2: CMD = framecrc -i $(TARGET_SAMPLES)/duck/tm20.avi
->>>>>>> ba13606c
 
 FATE_DXA += fate-dxa-feeble
 fate-dxa-feeble: CMD = framecrc -i $(TARGET_SAMPLES)/dxa/meetsquid.dxa -t 2 -pix_fmt rgb24 -an
@@ -188,13 +117,8 @@
 FATE_VIDEO-$(call DEMDEC, DXA, DXA) += $(FATE_DXA)
 fate-dxa: $(FATE_DXA)
 
-<<<<<<< HEAD
 FATE_VIDEO-$(call DEMDEC, SEGAFILM, CINEPAK) += fate-film-cvid
-fate-film-cvid: CMD = framecrc -i $(SAMPLES)/film/logo-capcom.cpk -an
-=======
-FATE_SAMPLES_AVCONV-$(call DEMDEC, SEGAFILM, CINEPAK) += fate-film-cvid
 fate-film-cvid: CMD = framecrc -i $(TARGET_SAMPLES)/film/logo-capcom.cpk -an
->>>>>>> ba13606c
 
 FATE_FLIC += fate-flic-af11-palette-change
 fate-flic-af11-palette-change: CMD = framecrc -i $(TARGET_SAMPLES)/fli/fli-engines.fli -t 3.3 -pix_fmt rgb24
@@ -208,25 +132,14 @@
 FATE_VIDEO-$(call DEMDEC, FLIC, FLIC) += $(FATE_FLIC)
 fate-flic: $(FATE_FLIC)
 
-<<<<<<< HEAD
 FATE_VIDEO-$(call DEMDEC, AVI, FRWU) += fate-frwu
-fate-frwu: CMD = framecrc -i $(SAMPLES)/frwu/frwu.avi
+fate-frwu: CMD = framecrc -i $(TARGET_SAMPLES)/frwu/frwu.avi
 
 FATE_VIDEO-$(call DEMDEC, IDCIN, IDCIN) += fate-id-cin-video
-fate-id-cin-video: CMD = framecrc -i $(SAMPLES)/idcin/idlog-2MB.cin -pix_fmt rgb24
+fate-id-cin-video: CMD = framecrc -i $(TARGET_SAMPLES)/idcin/idlog-2MB.cin -pix_fmt rgb24
 
 FATE_VIDEO-$(call ENCDEC, ROQ PGMYUV, ROQ IMAGE2) += fate-idroq-video-encode
-fate-idroq-video-encode: CMD = md5 -f image2 -vcodec pgmyuv -i $(SAMPLES)/ffmpeg-synthetic/vsynth1/%02d.pgm -sws_flags +bitexact -vf pad=512:512:80:112 -f roq -t 0.2
-=======
-FATE_SAMPLES_AVCONV-$(call DEMDEC, AVI, FRWU) += fate-frwu
-fate-frwu: CMD = framecrc -i $(TARGET_SAMPLES)/frwu/frwu.avi
-
-FATE_SAMPLES_AVCONV-$(call DEMDEC, IDCIN, IDCIN) += fate-id-cin-video
-fate-id-cin-video: CMD = framecrc -i $(TARGET_SAMPLES)/idcin/idlog-2MB.cin -pix_fmt rgb24
-
-FATE_SAMPLES_AVCONV-$(call ENCDEC, ROQ PGMYUV, ROQ IMAGE2) += fate-idroq-video-encode
 fate-idroq-video-encode: CMD = md5 -f image2 -vcodec pgmyuv -i $(TARGET_SAMPLES)/ffmpeg-synthetic/vsynth1/%02d.pgm -sws_flags +bitexact -vf pad=512:512:80:112 -f roq -t 0.2
->>>>>>> ba13606c
 
 FATE_IFF-$(CONFIG_IFF_BYTERUN1_DECODER) += fate-iff-byterun1
 fate-iff-byterun1: CMD = framecrc -i $(TARGET_SAMPLES)/iff/ASH.LBM -pix_fmt rgb24
@@ -240,79 +153,44 @@
 FATE_VIDEO-$(CONFIG_IFF_DEMUXER)  += $(FATE_IFF-yes)
 fate-iff: $(FATE_IFF-yes)
 
-<<<<<<< HEAD
 FATE_VIDEO-$(call DEMDEC, IPMOVIE, INTERPLAY_VIDEO) += fate-interplay-mve-8bit
-fate-interplay-mve-8bit: CMD = framecrc -i $(SAMPLES)/interplay-mve/interplay-logo-2MB.mve -pix_fmt rgb24 -an
+fate-interplay-mve-8bit: CMD = framecrc -i $(TARGET_SAMPLES)/interplay-mve/interplay-logo-2MB.mve -pix_fmt rgb24 -an
 
 FATE_VIDEO-$(call DEMDEC, IPMOVIE, INTERPLAY_VIDEO) += fate-interplay-mve-16bit
-fate-interplay-mve-16bit: CMD = framecrc -i $(SAMPLES)/interplay-mve/descent3-level5-16bit-partial.mve -pix_fmt rgb24 -an
+fate-interplay-mve-16bit: CMD = framecrc -i $(TARGET_SAMPLES)/interplay-mve/descent3-level5-16bit-partial.mve -pix_fmt rgb24 -an
 
 FATE_VIDEO-$(call DEMDEC, MXF, JPEG2000) += fate-jpeg2000-dcinema
-fate-jpeg2000-dcinema: CMD = framecrc -flags +bitexact -i $(SAMPLES)/jpeg2000/chiens_dcinema2K.mxf -pix_fmt xyz12le
+fate-jpeg2000-dcinema: CMD = framecrc -flags +bitexact -i $(TARGET_SAMPLES)/jpeg2000/chiens_dcinema2K.mxf -pix_fmt xyz12le
 
 FATE_VIDEO-$(call DEMDEC, JV, JV) += fate-jv
-fate-jv: CMD = framecrc -i $(SAMPLES)/jv/intro.jv -pix_fmt rgb24 -an
+fate-jv: CMD = framecrc -i $(TARGET_SAMPLES)/jv/intro.jv -pix_fmt rgb24 -an
 
 FATE_VIDEO-$(call DEMDEC, AVI, KGV1) += fate-kgv1
-fate-kgv1: CMD = framecrc -i $(SAMPLES)/kega/kgv1.avi -pix_fmt rgb555le -an
+fate-kgv1: CMD = framecrc -i $(TARGET_SAMPLES)/kega/kgv1.avi -pix_fmt rgb555le -an
 
 FATE_VIDEO-$(call DEMDEC, AVI, KMVC) += fate-kmvc
-fate-kmvc: CMD = framecrc -i $(SAMPLES)/KMVC/LOGO1.AVI -an -t 3 -pix_fmt rgb24
+fate-kmvc: CMD = framecrc -i $(TARGET_SAMPLES)/KMVC/LOGO1.AVI -an -t 3 -pix_fmt rgb24
 
 FATE_VIDEO-$(call DEMDEC, EA, MDEC) += fate-mdec
-fate-mdec: CMD = framecrc -idct simple -i $(SAMPLES)/ea-dct/NFS2Esprit-partial.dct -an
+fate-mdec: CMD = framecrc -idct simple -i $(TARGET_SAMPLES)/ea-dct/NFS2Esprit-partial.dct -an
 
 FATE_VIDEO-$(call DEMDEC, STR, MDEC) += fate-mdec-v3
-fate-mdec-v3: CMD = framecrc -idct simple -i $(SAMPLES)/psx-str/abc000_cut.str -an
+fate-mdec-v3: CMD = framecrc -idct simple -i $(TARGET_SAMPLES)/psx-str/abc000_cut.str -an
 
 FATE_VIDEO-$(call DEMDEC, MSNWC_TCP, MIMIC) += fate-mimic
-fate-mimic: CMD = framecrc -idct simple -i $(SAMPLES)/mimic/mimic2-womanloveffmpeg.cam
+fate-mimic: CMD = framecrc -idct simple -i $(TARGET_SAMPLES)/mimic/mimic2-womanloveffmpeg.cam
 
 FATE_VIDEO-$(call DEMDEC, MOV, MJPEGB) += fate-mjpegb
-fate-mjpegb: CMD = framecrc -idct simple -flags +bitexact -i $(SAMPLES)/mjpegb/mjpegb_part.mov -an
+fate-mjpegb: CMD = framecrc -idct simple -flags +bitexact -i $(TARGET_SAMPLES)/mjpegb/mjpegb_part.mov -an
 
 FATE_VIDEO-$(call DEMDEC, MVI, MOTIONPIXELS) += fate-motionpixels
-fate-motionpixels: CMD = framecrc -i $(SAMPLES)/motion-pixels/INTRO-partial.MVI -an -pix_fmt rgb24 -vframes 111
+fate-motionpixels: CMD = framecrc -i $(TARGET_SAMPLES)/motion-pixels/INTRO-partial.MVI -an -pix_fmt rgb24 -vframes 111
 
 FATE_VIDEO-$(call DEMDEC, MPEGTS, MPEG2VIDEO) += fate-mpeg2-field-enc
-fate-mpeg2-field-enc: CMD = framecrc -flags +bitexact -idct simple -i $(SAMPLES)/mpeg2/mpeg2_field_encoding.ts -an -vframes 30
-=======
-FATE_SAMPLES_AVCONV-$(call DEMDEC, IPMOVIE, INTERPLAY_VIDEO) += fate-interplay-mve-8bit
-fate-interplay-mve-8bit: CMD = framecrc -i $(TARGET_SAMPLES)/interplay-mve/interplay-logo-2MB.mve -pix_fmt rgb24 -an
-
-FATE_SAMPLES_AVCONV-$(call DEMDEC, IPMOVIE, INTERPLAY_VIDEO) += fate-interplay-mve-16bit
-fate-interplay-mve-16bit: CMD = framecrc -i $(TARGET_SAMPLES)/interplay-mve/descent3-level5-16bit-partial.mve -pix_fmt rgb24 -an
-
-FATE_SAMPLES_AVCONV-$(call DEMDEC, MXF, JPEG2000) += fate-jpeg2000-dcinema
-fate-jpeg2000-dcinema: CMD = framecrc -flags +bitexact -i $(TARGET_SAMPLES)/jpeg2000/chiens_dcinema2K.mxf -pix_fmt xyz12le
-
-FATE_SAMPLES_AVCONV-$(call DEMDEC, AVI, KGV1) += fate-kgv1
-fate-kgv1: CMD = framecrc -i $(TARGET_SAMPLES)/kega/kgv1.avi -pix_fmt rgb555le -an
-
-FATE_SAMPLES_AVCONV-$(call DEMDEC, AVI, KMVC) += fate-kmvc
-fate-kmvc: CMD = framecrc -i $(TARGET_SAMPLES)/KMVC/LOGO1.AVI -an -t 3 -pix_fmt rgb24
-
-FATE_SAMPLES_AVCONV-$(call DEMDEC, EA, MDEC) += fate-mdec
-fate-mdec: CMD = framecrc -idct simple -i $(TARGET_SAMPLES)/ea-dct/NFS2Esprit-partial.dct -an
-
-FATE_SAMPLES_AVCONV-$(call DEMDEC, STR, MDEC) += fate-mdec-v3
-fate-mdec-v3: CMD = framecrc -idct simple -i $(TARGET_SAMPLES)/psx-str/abc000_cut.str -an
-
-FATE_SAMPLES_AVCONV-$(call DEMDEC, MSNWC_TCP, MIMIC) += fate-mimic
-fate-mimic: CMD = framecrc -idct simple -i $(TARGET_SAMPLES)/mimic/mimic2-womanloveffmpeg.cam
-
-FATE_SAMPLES_AVCONV-$(call DEMDEC, MOV, MJPEGB) += fate-mjpegb
-fate-mjpegb: CMD = framecrc -idct simple -flags +bitexact -i $(TARGET_SAMPLES)/mjpegb/mjpegb_part.mov -an
-
-FATE_SAMPLES_AVCONV-$(call DEMDEC, MVI, MOTIONPIXELS) += fate-motionpixels
-fate-motionpixels: CMD = framecrc -i $(TARGET_SAMPLES)/motion-pixels/INTRO-partial.MVI -an -pix_fmt rgb24 -vframes 111
-
-FATE_SAMPLES_AVCONV-$(call DEMDEC, MPEGTS, MPEG2VIDEO) += fate-mpeg2-field-enc
 fate-mpeg2-field-enc: CMD = framecrc -flags +bitexact -idct simple -i $(TARGET_SAMPLES)/mpeg2/mpeg2_field_encoding.ts -an -vframes 30
->>>>>>> ba13606c
 
 FATE_VIDEO-$(call DEMDEC, MXG, MXPEG) += fate-mxpeg
-fate-mxpeg: CMD = framecrc -idct simple -flags +bitexact -i $(SAMPLES)/mxpeg/m1.mxg -an
+fate-mxpeg: CMD = framecrc -idct simple -flags +bitexact -i $(TARGET_SAMPLES)/mxpeg/m1.mxg -an
 
 # FIXME dropped frames in this test because of coarse timebase
 FATE_NUV += fate-nuv-rtjpeg
@@ -324,82 +202,44 @@
 FATE_VIDEO-$(call DEMDEC, NUV, NUV) += $(FATE_NUV)
 fate-nuv: $(FATE_NUV)
 
-<<<<<<< HEAD
 FATE_VIDEO-$(call DEMDEC, PAF, PAF_VIDEO) += fate-paf-video
-fate-paf-video: CMD = framecrc -i $(SAMPLES)/paf/hod1-partial.paf -pix_fmt rgb24 -an
+fate-paf-video: CMD = framecrc -i $(TARGET_SAMPLES)/paf/hod1-partial.paf -pix_fmt rgb24 -an
 
 FATE_VIDEO-$(call DEMDEC, AVI, QPEG) += fate-qpeg
-fate-qpeg: CMD = framecrc -i $(SAMPLES)/qpeg/Clock.avi -an -pix_fmt rgb24
+fate-qpeg: CMD = framecrc -i $(TARGET_SAMPLES)/qpeg/Clock.avi -an -pix_fmt rgb24
 
 FATE_VIDEO-$(call DEMDEC, AVI, R210) += fate-r210
-fate-r210: CMD = framecrc -i $(SAMPLES)/r210/r210.avi -pix_fmt rgb48le
+fate-r210: CMD = framecrc -i $(TARGET_SAMPLES)/r210/r210.avi -pix_fmt rgb48le
 
 FATE_VIDEO-$(call DEMDEC, RL2, RL2) += fate-rl2
-fate-rl2: CMD = framecrc -i $(SAMPLES)/rl2/Z4915300.RL2 -pix_fmt rgb24 -an
+fate-rl2: CMD = framecrc -i $(TARGET_SAMPLES)/rl2/Z4915300.RL2 -pix_fmt rgb24 -an
 
 FATE_VIDEO-$(call DEMDEC, ROQ, ROQ) += fate-roqvideo
-fate-roqvideo: CMD = framecrc -i $(SAMPLES)/idroq/idlogo.roq -an
+fate-roqvideo: CMD = framecrc -i $(TARGET_SAMPLES)/idroq/idlogo.roq -an
 
 FATE_VIDEO-$(call DEMDEC, SMUSH, SANM) += fate-sanm
-fate-sanm: CMD = framecrc -i $(SAMPLES)/smush/ronin_part.znm -an -pix_fmt rgb24
+fate-sanm: CMD = framecrc -i $(TARGET_SAMPLES)/smush/ronin_part.znm -an -pix_fmt rgb24
 
 FATE_VIDEO-$(call DEMDEC, VMD, VMDVIDEO) += fate-sierra-vmd-video
-fate-sierra-vmd-video: CMD = framecrc -i $(SAMPLES)/vmd/12.vmd -pix_fmt rgb24 -an
+fate-sierra-vmd-video: CMD = framecrc -i $(TARGET_SAMPLES)/vmd/12.vmd -pix_fmt rgb24 -an
 
 FATE_VIDEO-$(call DEMDEC, SMACKER, SMACKER) += fate-smacker-video
-fate-smacker-video: CMD = framecrc -i $(SAMPLES)/smacker/wetlogo.smk -pix_fmt rgb24 -an
+fate-smacker-video: CMD = framecrc -i $(TARGET_SAMPLES)/smacker/wetlogo.smk -pix_fmt rgb24 -an
 
 FATE_VIDEO-$(call DEMDEC, MOV, SMC) += fate-smc
-fate-smc: CMD = framecrc -i $(SAMPLES)/smc/cass_schi.qt -pix_fmt rgb24
+fate-smc: CMD = framecrc -i $(TARGET_SAMPLES)/smc/cass_schi.qt -pix_fmt rgb24
 
 FATE_VIDEO-$(call DEMDEC, AVI, SP5X) += fate-sp5x
-fate-sp5x: CMD = framecrc -idct simple -i $(SAMPLES)/sp5x/sp5x_problem.avi
+fate-sp5x: CMD = framecrc -idct simple -i $(TARGET_SAMPLES)/sp5x/sp5x_problem.avi
 
 FATE_VIDEO-$(call DEMDEC, THP, THP) += fate-thp
-fate-thp: CMD = framecrc -idct simple -i $(SAMPLES)/thp/pikmin2-opening1-partial.thp -an
+fate-thp: CMD = framecrc -idct simple -i $(TARGET_SAMPLES)/thp/pikmin2-opening1-partial.thp -an
 
 FATE_VIDEO-$(call DEMDEC, TIERTEXSEQ, TIERTEXSEQVIDEO) += fate-tiertex-seq
-fate-tiertex-seq: CMD = framecrc -i $(SAMPLES)/tiertex-seq/Gameover.seq -pix_fmt rgb24
+fate-tiertex-seq: CMD = framecrc -i $(TARGET_SAMPLES)/tiertex-seq/Gameover.seq -pix_fmt rgb24
 
 FATE_VIDEO-$(call DEMDEC, TMV, TMV) += fate-tmv
-fate-tmv: CMD = framecrc -i $(SAMPLES)/tmv/pop-partial.tmv -pix_fmt rgb24
-=======
-FATE_SAMPLES_AVCONV-$(call DEMDEC, AVI, QPEG) += fate-qpeg
-fate-qpeg: CMD = framecrc -i $(TARGET_SAMPLES)/qpeg/Clock.avi -an -pix_fmt rgb24
-
-FATE_SAMPLES_AVCONV-$(call DEMDEC, AVI, R210) += fate-r210
-fate-r210: CMD = framecrc -i $(TARGET_SAMPLES)/r210/r210.avi -pix_fmt rgb48le
-
-FATE_SAMPLES_AVCONV-$(call DEMDEC, RL2, RL2) += fate-rl2
-fate-rl2: CMD = framecrc -i $(TARGET_SAMPLES)/rl2/Z4915300.RL2 -pix_fmt rgb24 -an
-
-FATE_SAMPLES_AVCONV-$(call DEMDEC, ROQ, ROQ) += fate-roqvideo
-fate-roqvideo: CMD = framecrc -i $(TARGET_SAMPLES)/idroq/idlogo.roq -an
-
-FATE_SAMPLES_AVCONV-$(call DEMDEC, VMD, VMDVIDEO) += fate-sierra-vmd-video
-fate-sierra-vmd-video: CMD = framecrc -i $(TARGET_SAMPLES)/vmd/12.vmd -pix_fmt rgb24 -an
-
-FATE_SAMPLES_AVCONV-$(call DEMDEC, SMACKER, SMACKER) += fate-smacker-video
-fate-smacker-video: CMD = framecrc -i $(TARGET_SAMPLES)/smacker/wetlogo.smk -pix_fmt rgb24 -an
-
-FATE_SAMPLES_AVCONV-$(call DEMDEC, MOV, SMC) += fate-smc
-fate-smc: CMD = framecrc -i $(TARGET_SAMPLES)/smc/cass_schi.qt -pix_fmt rgb24
-
-FATE_SAMPLES_AVCONV-$(call DEMDEC, AVI, SP5X) += fate-sp5x
-fate-sp5x: CMD = framecrc -idct simple -i $(TARGET_SAMPLES)/sp5x/sp5x_problem.avi
-
-FATE_SAMPLES_AVCONV-$(call DEMDEC, SRT, SRT) += fate-sub-srt
-fate-sub-srt: CMD = md5 -i $(TARGET_SAMPLES)/sub/SubRip_capability_tester.srt -f ass
-
-FATE_SAMPLES_AVCONV-$(call DEMDEC, THP, THP) += fate-thp
-fate-thp: CMD = framecrc -idct simple -i $(TARGET_SAMPLES)/thp/pikmin2-opening1-partial.thp -an
-
-FATE_SAMPLES_AVCONV-$(call DEMDEC, TIERTEXSEQ, TIERTEXSEQVIDEO) += fate-tiertex-seq
-fate-tiertex-seq: CMD = framecrc -i $(TARGET_SAMPLES)/tiertex-seq/Gameover.seq -pix_fmt rgb24
-
-FATE_SAMPLES_AVCONV-$(call DEMDEC, TMV, TMV) += fate-tmv
 fate-tmv: CMD = framecrc -i $(TARGET_SAMPLES)/tmv/pop-partial.tmv -pix_fmt rgb24
->>>>>>> ba13606c
 
 FATE_TXD += fate-txd-16bpp
 fate-txd-16bpp: CMD = framecrc -i $(TARGET_SAMPLES)/txd/misc.txd -pix_fmt bgra -an
@@ -410,81 +250,44 @@
 FATE_VIDEO-$(call DEMDEC, TXD, TXD) += $(FATE_TXD)
 fate-txd: $(FATE_TXD)
 
-<<<<<<< HEAD
 FATE_VIDEO-$(call DEMDEC, AVI, ULTI) += fate-ulti
-fate-ulti: CMD = framecrc -i $(SAMPLES)/ulti/hit12w.avi -an
+fate-ulti: CMD = framecrc -i $(TARGET_SAMPLES)/ulti/hit12w.avi -an
 
 FATE_VIDEO-$(call DEMDEC, AVI, V210) += fate-v210
-fate-v210: CMD = framecrc -i $(SAMPLES)/v210/v210_720p-partial.avi -pix_fmt yuv422p16be -an
+fate-v210: CMD = framecrc -i $(TARGET_SAMPLES)/v210/v210_720p-partial.avi -pix_fmt yuv422p16be -an
 
 FATE_VIDEO-$(call DEMDEC, MOV, V410) += fate-v410dec
-fate-v410dec: CMD = framecrc -i $(SAMPLES)/v410/lenav410.mov -pix_fmt yuv444p10le
-=======
-FATE_SAMPLES_AVCONV-$(call DEMDEC, AVI, ULTI) += fate-ulti
-fate-ulti: CMD = framecrc -i $(TARGET_SAMPLES)/ulti/hit12w.avi -an
-
-FATE_SAMPLES_AVCONV-$(call DEMDEC, AVI, V210) += fate-v210
-fate-v210: CMD = framecrc -i $(TARGET_SAMPLES)/v210/v210_720p-partial.avi -pix_fmt yuv422p16be -an
-
-FATE_SAMPLES_AVCONV-$(call DEMDEC, MOV, V410) += fate-v410dec
 fate-v410dec: CMD = framecrc -i $(TARGET_SAMPLES)/v410/lenav410.mov -pix_fmt yuv444p10le
->>>>>>> ba13606c
 
 FATE_VIDEO-$(call ENCDEC, V410 PGMYUV, AVI IMAGE2) += fate-v410enc
 fate-v410enc: $(VREF)
 fate-v410enc: CMD = md5 -f image2 -vcodec pgmyuv -i $(TARGET_PATH)/tests/vsynth1/%02d.pgm -flags +bitexact -vcodec v410 -f avi
 
-<<<<<<< HEAD
 FATE_VIDEO-$(call DEMDEC, SIFF, VB) += fate-vb
-fate-vb: CMD = framecrc -i $(SAMPLES)/SIFF/INTRO_B.VB -t 3 -pix_fmt rgb24 -an
+fate-vb: CMD = framecrc -i $(TARGET_SAMPLES)/SIFF/INTRO_B.VB -t 3 -pix_fmt rgb24 -an
 
 FATE_VIDEO-$(call DEMDEC, AVI, VCR1) += fate-vcr1
-fate-vcr1: CMD = framecrc -i $(SAMPLES)/vcr1/VCR1test.avi -an
+fate-vcr1: CMD = framecrc -i $(TARGET_SAMPLES)/vcr1/VCR1test.avi -an
 
 FATE_VIDEO-$(call DEMDEC, AVI, XL) += fate-videoxl
-fate-videoxl: CMD = framecrc -i $(SAMPLES)/vixl/pig-vixl.avi
+fate-videoxl: CMD = framecrc -i $(TARGET_SAMPLES)/vixl/pig-vixl.avi
 
 FATE_VIDEO-$(call DEMDEC, WSVQA, VQA) += fate-vqa-cc
-fate-vqa-cc: CMD = framecrc -i $(SAMPLES)/vqa/cc-demo1-partial.vqa -pix_fmt rgb24 -an
+fate-vqa-cc: CMD = framecrc -i $(TARGET_SAMPLES)/vqa/cc-demo1-partial.vqa -pix_fmt rgb24 -an
 
 FATE_VIDEO-$(call DEMDEC, WC3, XAN_WC3) += fate-wc3movie-xan
-fate-wc3movie-xan: CMD = framecrc -i $(SAMPLES)/wc3movie/SC_32-part.MVE -pix_fmt rgb24
+fate-wc3movie-xan: CMD = framecrc -i $(TARGET_SAMPLES)/wc3movie/SC_32-part.MVE -pix_fmt rgb24
 
 FATE_VIDEO-$(call DEMDEC, AVI, WNV1) += fate-wnv1
-fate-wnv1: CMD = framecrc -i $(SAMPLES)/wnv1/wnv1-codec.avi -an
+fate-wnv1: CMD = framecrc -i $(TARGET_SAMPLES)/wnv1/wnv1-codec.avi -an
 
 FATE_VIDEO-$(call DEMDEC, YOP, YOP) += fate-yop
-fate-yop: CMD = framecrc -i $(SAMPLES)/yop/test1.yop -pix_fmt rgb24 -an
+fate-yop: CMD = framecrc -i $(TARGET_SAMPLES)/yop/test1.yop -pix_fmt rgb24 -an
 
 FATE_VIDEO-$(call DEMDEC, AVI, XAN_WC4) += fate-xxan-wc4
-fate-xxan-wc4: CMD = framecrc -i $(SAMPLES)/wc4-xan/wc4trailer-partial.avi -an
+fate-xxan-wc4: CMD = framecrc -i $(TARGET_SAMPLES)/wc4-xan/wc4trailer-partial.avi -an
 
 FATE_VIDEO += $(FATE_VIDEO-yes)
 
 FATE_SAMPLES_FFMPEG += $(FATE_VIDEO)
-fate-video: $(FATE_VIDEO)
-=======
-FATE_SAMPLES_AVCONV-$(call DEMDEC, SIFF, VB) += fate-vb
-fate-vb: CMD = framecrc -i $(TARGET_SAMPLES)/SIFF/INTRO_B.VB -t 3 -pix_fmt rgb24 -an
-
-FATE_SAMPLES_AVCONV-$(call DEMDEC, AVI, VCR1) += fate-vcr1
-fate-vcr1: CMD = framecrc -i $(TARGET_SAMPLES)/vcr1/VCR1test.avi -an
-
-FATE_SAMPLES_AVCONV-$(call DEMDEC, AVI, XL) += fate-videoxl
-fate-videoxl: CMD = framecrc -i $(TARGET_SAMPLES)/vixl/pig-vixl.avi
-
-FATE_SAMPLES_AVCONV-$(call DEMDEC, WSVQA, VQA) += fate-vqa-cc
-fate-vqa-cc: CMD = framecrc -i $(TARGET_SAMPLES)/vqa/cc-demo1-partial.vqa -pix_fmt rgb24 -an
-
-FATE_SAMPLES_AVCONV-$(call DEMDEC, WC3, XAN_WC3) += fate-wc3movie-xan
-fate-wc3movie-xan: CMD = framecrc -i $(TARGET_SAMPLES)/wc3movie/SC_32-part.MVE -pix_fmt rgb24
-
-FATE_SAMPLES_AVCONV-$(call DEMDEC, AVI, WNV1) += fate-wnv1
-fate-wnv1: CMD = framecrc -i $(TARGET_SAMPLES)/wnv1/wnv1-codec.avi -an
-
-FATE_SAMPLES_AVCONV-$(call DEMDEC, YOP, YOP) += fate-yop
-fate-yop: CMD = framecrc -i $(TARGET_SAMPLES)/yop/test1.yop -pix_fmt rgb24 -an
-
-FATE_SAMPLES_AVCONV-$(call DEMDEC, AVI, XAN_WC4) += fate-xxan-wc4
-fate-xxan-wc4: CMD = framecrc -i $(TARGET_SAMPLES)/wc4-xan/wc4trailer-partial.avi -an
->>>>>>> ba13606c
+fate-video: $(FATE_VIDEO)