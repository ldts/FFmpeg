--- conflicted
+++ resolved
@@ -28,7 +28,7 @@
 #include "avfiltergraph.h"
 #include "formats.h"
 #include "thread.h"
-<<<<<<< HEAD
+#include "version.h"
 #include "video.h"
 
 #define POOL_SIZE 32
@@ -51,9 +51,6 @@
  * Update the position of a link in the age heap.
  */
 void ff_avfilter_graph_update_heap(AVFilterGraph *graph, AVFilterLink *link);
-=======
-#include "version.h"
->>>>>>> 45dd1ae1
 
 #if !FF_API_AVFILTERPAD_PUBLIC
 /**
