--- conflicted
+++ resolved
@@ -29,25 +29,6 @@
 
 TXTPAGES    = doc/fate.txt                                              \
 
-<<<<<<< HEAD
-=======
-DOC_EXAMPLES-$(CONFIG_DECODE_AUDIO_EXAMPLE)     += decode_audio
-DOC_EXAMPLES-$(CONFIG_DECODE_VIDEO_EXAMPLE)     += decode_video
-DOC_EXAMPLES-$(CONFIG_ENCODE_AUDIO_EXAMPLE)     += encode_audio
-DOC_EXAMPLES-$(CONFIG_ENCODE_VIDEO_EXAMPLE)     += encode_video
-DOC_EXAMPLES-$(CONFIG_FILTER_AUDIO_EXAMPLE)     += filter_audio
-DOC_EXAMPLES-$(CONFIG_METADATA_EXAMPLE)         += metadata
-DOC_EXAMPLES-$(CONFIG_OUTPUT_EXAMPLE)           += output
-DOC_EXAMPLES-$(CONFIG_QSVDEC_EXAMPLE)           += qsvdec
-DOC_EXAMPLES-$(CONFIG_TRANSCODE_AAC_EXAMPLE)    += transcode_aac
-ALL_DOC_EXAMPLES = decode_audio                                         \
-                   decode_video                                         \
-                   encode_audio                                         \
-                   encode_video                                         \
-                   filter_audio                                         \
-                   metadata output                                      \
-                   transcode_aac                                        \
->>>>>>> 7b1f0347
 
 DOCS-$(CONFIG_HTMLPAGES) += $(HTMLPAGES)
 DOCS-$(CONFIG_PODPAGES)  += $(PODPAGES)
@@ -58,9 +39,10 @@
 DOC_EXAMPLES-$(CONFIG_AVIO_DIR_CMD_EXAMPLE)      += avio_dir_cmd
 DOC_EXAMPLES-$(CONFIG_AVIO_READING_EXAMPLE)      += avio_reading
 DOC_EXAMPLES-$(CONFIG_DECODE_AUDIO_EXAMPLE)      += decode_audio
-DOC_EXAMPLES-$(CONFIG_DECODING_ENCODING_EXAMPLE) += decoding_encoding
+DOC_EXAMPLES-$(CONFIG_DECODE_VIDEO_EXAMPLE)      += decode_video
 DOC_EXAMPLES-$(CONFIG_DEMUXING_DECODING_EXAMPLE) += demuxing_decoding
 DOC_EXAMPLES-$(CONFIG_ENCODE_AUDIO_EXAMPLE)      += encode_audio
+DOC_EXAMPLES-$(CONFIG_ENCODE_VIDEO_EXAMPLE)      += encode_video
 DOC_EXAMPLES-$(CONFIG_EXTRACT_MVS_EXAMPLE)       += extract_mvs
 DOC_EXAMPLES-$(CONFIG_FILTER_AUDIO_EXAMPLE)      += filter_audio
 DOC_EXAMPLES-$(CONFIG_FILTERING_AUDIO_EXAMPLE)   += filtering_audio
